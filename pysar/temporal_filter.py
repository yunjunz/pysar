#!/usr/bin/env python3
############################################################
# Program is part of PySAR v2.0                            #
# Copyright(c) 2013, Heresh Fattahi                        #
# Author:  Heresh Fattahi                                  #
############################################################
# Yunjun, Jul 2017: rewrite using pysay module

import os
import sys
import argparse

import h5py
import numpy as np

<<<<<<< HEAD
import _datetime as ptime
import _readfile as readfile
=======
import pysar.utils.datetime as ptime
import pysar.utils.readfile as readfile
>>>>>>> c5ded81c


############################################################
EXAMPLE='''example:
 temporal_filter.py timeseries_ECMWF_demErr_refDate.h5
 temporal_filter.py timeseries_ECMWF_demErr_refDate.h5 -t 0.3
'''

def cmdLineParse():
    parser = argparse.ArgumentParser(description='Smoothing Timeseries using moving Gaussian window\n'+\
                                     '  https://en.wikipedia.org/wiki/Gaussian_blur',\
                                     formatter_class=argparse.RawTextHelpFormatter,\
                                     epilog=EXAMPLE)

    parser.add_argument('timeseries_file', help='timeseries file to be smoothed.')
    parser.add_argument('-t','--time-win', dest='time_win', type=float, default=0.3,\
                        help='time window in years (Sigma of the assmued Gaussian distribution.)')
    parser.add_argument('-o','--outfile', help='Output file name.')

    inps = parser.parse_args()
    return inps


############################################################
def main(argv):
    inps = cmdLineParse()

    # Basic info
    atr = readfile.read_attribute(inps.timeseries_file)
    k = atr['FILE_TYPE']
    if k not in ['timeseries']:
        sys.exit('ERROR: only timeseries file supported, input is '+k+' file!')

    h5 = h5py.File(inps.timeseries_file,'r')
    date_list = sorted(h5[k].keys())
    date_num = len(date_list)
    length = int(atr['LENGTH'])
    width = int(atr['WIDTH'])
    pixel_num = length*width

    tbase = np.array(ptime.date_list2tbase(date_list)[0], np.float32).reshape((date_num,1))
    tbase /= 365.25

    # Read timeseries
    print('loading time-series ...')
    timeseries = np.zeros((date_num, pixel_num))
    prog_bar = ptime.progress_bar(maxValue=date_num)
    for i in range(date_num):
        date = date_list[i]
        d = h5[k].get(date)[:]
        timeseries[i,:] = d.flatten(0)
        prog_bar.update(i+1, suffix=date)
    del d
    h5.close()
    prog_bar.close()

    # Smooth timeseries with moving window in time
<<<<<<< HEAD
    print(('smoothing time-series using moving gaussian window with size of %.1f years' % inps.time_win))
=======
    print('smoothing time-series using moving gaussian window with size of %.1f years' % inps.time_win)
>>>>>>> c5ded81c
    timeseries_filt = np.zeros((date_num, pixel_num))
    prog_bar = ptime.progress_bar(maxValue=date_num)
    for i in range(date_num):
        date = date_list[i]
        # Weight from Gaussian (normal) distribution in time
        t_diff = tbase[i] - tbase
        weight = np.exp(-0.5*(t_diff**2)/(inps.time_win**2))
        weight /= np.sum(weight)
        weightMat = np.tile(weight, (1,pixel_num))
        # Smooth the current acquisition - moving window in time one by one
        timeseries_filt[i,:] = np.sum(timeseries*weightMat, 0)
        prog_bar.update(i+1, suffix=date)
    del weightMat
    del timeseries
    prog_bar.close()

    # Write smoothed timeseries file
    try:    ref_date = atr['REF_DATE']
    except: ref_date = date_list[0]
    ref_date_idx = date_list.index(ref_date)
<<<<<<< HEAD
    print(('reference date: '+ref_date))
    print(('reference date index: '+str(ref_date_idx)))
=======
    print('reference date: '+ref_date)
    print('reference date index: '+str(ref_date_idx))
>>>>>>> c5ded81c
    ref_data = np.reshape(timeseries_filt[ref_date_idx,:], [length, width])

    if not inps.outfile:
        inps.outfile = os.path.splitext(inps.timeseries_file)[0]+'_smooth.h5'
<<<<<<< HEAD
    print(('writing >>> '+inps.outfile))
    print(('number of acquisitions: '+str(date_num)))
=======
    print('writing >>> '+inps.outfile)
    print('number of acquisitions: '+str(date_num))
>>>>>>> c5ded81c

    h5out = h5py.File(inps.outfile, 'w')
    group = h5out.create_group(k)
    prog_bar = ptime.progress_bar(maxValue=date_num)
    for i in range(date_num):
        date = date_list[i]
        data = np.reshape(timeseries_filt[i,:], [length, width])
        dset = group.create_dataset(date, data=data-ref_data, compression='gzip')
        prog_bar.update(i+1, suffix=date)
<<<<<<< HEAD
    for key,value in list(atr.items()):
=======
    for key,value in iter(atr.items()):
>>>>>>> c5ded81c
        group.attrs[key] = value
    h5out.close()
    prog_bar.close()

    print('Done.')
    return inps.outfile


############################################################
if __name__ == '__main__':
    main(sys.argv[1:])<|MERGE_RESOLUTION|>--- conflicted
+++ resolved
@@ -8,18 +8,15 @@
 
 import os
 import sys
+import time
+import datetime
 import argparse
 
 import h5py
 import numpy as np
 
-<<<<<<< HEAD
-import _datetime as ptime
-import _readfile as readfile
-=======
 import pysar.utils.datetime as ptime
 import pysar.utils.readfile as readfile
->>>>>>> c5ded81c
 
 
 ############################################################
@@ -77,11 +74,7 @@
     prog_bar.close()
 
     # Smooth timeseries with moving window in time
-<<<<<<< HEAD
-    print(('smoothing time-series using moving gaussian window with size of %.1f years' % inps.time_win))
-=======
     print('smoothing time-series using moving gaussian window with size of %.1f years' % inps.time_win)
->>>>>>> c5ded81c
     timeseries_filt = np.zeros((date_num, pixel_num))
     prog_bar = ptime.progress_bar(maxValue=date_num)
     for i in range(date_num):
@@ -102,24 +95,14 @@
     try:    ref_date = atr['REF_DATE']
     except: ref_date = date_list[0]
     ref_date_idx = date_list.index(ref_date)
-<<<<<<< HEAD
-    print(('reference date: '+ref_date))
-    print(('reference date index: '+str(ref_date_idx)))
-=======
     print('reference date: '+ref_date)
     print('reference date index: '+str(ref_date_idx))
->>>>>>> c5ded81c
     ref_data = np.reshape(timeseries_filt[ref_date_idx,:], [length, width])
 
     if not inps.outfile:
         inps.outfile = os.path.splitext(inps.timeseries_file)[0]+'_smooth.h5'
-<<<<<<< HEAD
-    print(('writing >>> '+inps.outfile))
-    print(('number of acquisitions: '+str(date_num)))
-=======
     print('writing >>> '+inps.outfile)
     print('number of acquisitions: '+str(date_num))
->>>>>>> c5ded81c
 
     h5out = h5py.File(inps.outfile, 'w')
     group = h5out.create_group(k)
@@ -129,11 +112,7 @@
         data = np.reshape(timeseries_filt[i,:], [length, width])
         dset = group.create_dataset(date, data=data-ref_data, compression='gzip')
         prog_bar.update(i+1, suffix=date)
-<<<<<<< HEAD
-    for key,value in list(atr.items()):
-=======
     for key,value in iter(atr.items()):
->>>>>>> c5ded81c
         group.attrs[key] = value
     h5out.close()
     prog_bar.close()
