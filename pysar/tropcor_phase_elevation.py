--- conflicted
+++ resolved
@@ -8,20 +8,17 @@
 
 import os
 import sys
+import time
+import datetime
 import argparse
 
 import h5py
 import numpy as np
-
-<<<<<<< HEAD
-import _datetime as ptime
-import _readfile as readfile
-import _pysar_utilities as ut
-=======
+import matplotlib.pyplot as plt
+
 import pysar.utils.datetime as ptime
 import pysar.utils.readfile as readfile
 import pysar.utils.utils as ut
->>>>>>> c5ded81c
 
 
 ############################################################################
@@ -76,7 +73,7 @@
 
     # default DEM file
     if not inps.dem_file:
-        if 'X_FIRST' in list(atr.keys()):
+        if 'X_FIRST' in atr.keys():
             inps.dem_file = ['demGeo_tight.h5', 'demGeo.h5']
         else:
             inps.dem_file = ['demRadar.h5']
@@ -88,7 +85,7 @@
 
     # default Mask file
     if not inps.mask_file:
-        if 'X_FIRST' in list(atr.keys()):
+        if 'X_FIRST' in atr.keys():
             inps.mask_file = 'geo_maskTempCoh.h5'
         else:
             inps.mask_file = 'maskTempCoh.h5'
@@ -97,29 +94,10 @@
             sys.exit('ERROR: No mask file found!')
 
     ##### Read Mask
-<<<<<<< HEAD
-
-    print(('reading mask from file: '+inps.mask_file))
-=======
     print('reading mask from file: '+inps.mask_file)
->>>>>>> c5ded81c
     mask = readfile.read(inps.mask_file, epoch='mask')[0].flatten(1)
-
     ndx = mask != 0
     msk_num = np.sum(ndx)
-<<<<<<< HEAD
-    print(('total            pixel number: %d' % pix_num))
-    print(('estimating using pixel number: %d' % msk_num))
-
-    ##### Read DEM
-
-    print(('read DEM from file: '+inps.dem_file))
-    dem = readfile.read(inps.dem_file, epoch='height')[0]
-
-
-    ref_y = int(atr['ref_y'])
-    ref_x = int(atr['ref_x'])
-=======
     print('total            pixel number: %d' % pix_num)
     print('estimating using pixel number: %d' % msk_num)
 
@@ -129,7 +107,6 @@
 
     ref_y = int(atr['REF_Y'])
     ref_x = int(atr['REF_X'])
->>>>>>> c5ded81c
     dem -= dem[ref_y,ref_x]
 
     print('considering the incidence angle of each pixel ...')
@@ -147,11 +124,7 @@
     elif inps.poly_order == 3:
         A = np.vstack((dem[ndx]**3, dem[ndx]**2, dem[ndx], np.ones(msk_num))).T
         B = np.vstack((dem**3,      dem**2,      dem,      np.ones(pix_num))).T
-<<<<<<< HEAD
-    print(('polynomial order: %d' % inps.poly_order))
-=======
     print('polynomial order: %d' % inps.poly_order)
->>>>>>> c5ded81c
 
     A_inv = np.linalg.pinv(A)
 
@@ -161,13 +134,8 @@
     h5 = h5py.File(inps.timeseries_file)
     date_list = sorted(h5[k].keys())
     date_num = len(date_list)
-<<<<<<< HEAD
-    print(('number of acquisitions: '+str(date_num)))
-    try:    ref_date = atr['ref_date']
-=======
     print('number of acquisitions: '+str(date_num))
     try:    ref_date = atr['REF_DATE']
->>>>>>> c5ded81c
     except: ref_date = date_list[0]
 
     print('----------------------------------------------------------')
@@ -192,20 +160,12 @@
                 par = np.zeros(inps.poly_order+1)
             else:
                 par = np.dot(A_inv, data[ndx])
-<<<<<<< HEAD
-        print(('%s: %.2f' % (date, cc)))
-=======
         print('%s: %.2f' % (date, cc))
->>>>>>> c5ded81c
         par_dict[date] = par
 
     average_phase_height_corr = np.nansum(np.abs(corr_array))/(date_num-1)
     print('----------------------------------------------------------')
-<<<<<<< HEAD
-    print(('Average Correlation of DEM with time-series epochs: %.2f' % average_phase_height_corr))
-=======
     print('Average Correlation of DEM with time-series epochs: %.2f' % average_phase_height_corr)
->>>>>>> c5ded81c
 
     # Correlation of DEM with Difference of subsequent epochs (Not used for now)
     corr_diff_dict = {}
@@ -232,11 +192,7 @@
     ##### Correct and write time-series file
     print('----------------------------------------------------------')
     print('removing the stratified tropospheric delay from each epoch')
-<<<<<<< HEAD
-    print(('writing >>> '+inps.outfile))
-=======
     print('writing >>> '+inps.outfile)
->>>>>>> c5ded81c
     h5out = h5py.File(inps.outfile,'w')
     group = h5out.create_group(k)
 
@@ -254,11 +210,7 @@
         dset = group.create_dataset(date, data=data, compression='gzip')
         prog_bar.update(i+1, suffix=date)
 
-<<<<<<< HEAD
-    for key,value in list(atr.items()):
-=======
     for key,value in iter(atr.items()):
->>>>>>> c5ded81c
         group.attrs[key] = value
 
     prog_bar.close()
