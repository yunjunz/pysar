--- conflicted
+++ resolved
@@ -52,7 +52,6 @@
 
 
 def get_delay(grib_file, atr, inps_dict):
-<<<<<<< HEAD
     '''Get delay matrix using PyAPS for one acquisition
     Inputs:
         grib_file - strng, grib file path
@@ -66,10 +65,6 @@
         phs - 2D np.array, absolute tropospheric phase delay relative to ref_y/x
     '''
     if 'X_FIRST' in atr.keys():
-=======
-    # Get delay matrix using PyAPS
-    if 'X_FIRST' in list(atr.keys()):
->>>>>>> 0735328f
         aps = pa.PyAPS_geo(grib_file, inps_dict['dem_file'], grib=inps_dict['grib_source'],\
                            verb=True, Del=inps_dict['delay_type'])
     else:
@@ -245,15 +240,9 @@
     if inps.dem_file:
         inps.dem_file = ut.get_file_list([inps.dem_file])[0]
         if os.path.splitext(inps.dem_file)[1] in ['.h5']:
-<<<<<<< HEAD
             print 'convert DEM file to ROIPAC format'
             dem, atr_dem = readfile.read(inps.dem_file, epoch='height')
             if 'Y_FIRST' in atr.keys():
-=======
-            print('convert DEM file to ROIPAC format')
-            dem, atr_dem = readfile.read(inps.dem_file)
-            if 'Y_FIRST' in list(atr_dem.keys()):
->>>>>>> 0735328f
                 atr_dem['FILE_TYPE'] = '.dem'
             else:
                 atr_dem['FILE_TYPE'] = '.hgt'
@@ -283,8 +272,7 @@
 
     # Get date list to download
     if not inps.date_list_file:
-<<<<<<< HEAD
-        print 'read date list info from: '+inps.timeseries_file
+        print('read date list info from: '+inps.timeseries_file)
         h5 = h5py.File(inps.timeseries_file, 'r')
         if 'timeseries' in h5.keys():
             date_list = sorted(h5[k].keys())
@@ -299,16 +287,7 @@
         h5.close()
     else:
         date_list = ptime.yyyymmdd(np.loadtxt(inps.date_list_file, dtype=str, usecols=(0,)).tolist())
-        print 'read date list info from: '+inps.date_list_file
-=======
-        h5timeseries = h5py.File(inps.timeseries_file, 'r')
-        dateList = sorted(h5timeseries['timeseries'].keys())
-        h5timeseries.close()
-        print('read date list info from: '+inps.timeseries_file)
-    else:
-        dateList = ptime.yyyymmdd(np.loadtxt(inps.date_list_file, dtype=str, usecols=(0,)).tolist())
         print('read date list info from: '+inps.date_list_file)
->>>>>>> 0735328f
 
     # Get Acquisition time - hour
     if not inps.hour:
@@ -325,7 +304,6 @@
     print('*******************************************************************************')
     print('Calcualting delay for each epoch.')
 
-<<<<<<< HEAD
     ## Calculate tropo delay using pyaps
     length = int(atr['FILE_LENGTH'])
     width = int(atr['WIDTH'])
@@ -336,19 +314,6 @@
         date = date_list[i]
         print 'calculate phase delay on %s from file %s' % (date, os.path.basename(grib_file))
         trop_ts[i] = get_delay(grib_file, atr, vars(inps))
-=======
-    ## Get Incidence angle: to map the zenith delay to the slant delay
-    if inps.incidence_angle:
-        if os.path.isfile(inps.incidence_angle):
-            inps.incidence_angle = readfile.read(inps.incidence_angle)[0]
-        else:
-            inps.incidence_angle = float(inps.incidence_angle)
-            print('incidence angle: '+str(inps.incidence_angle))
-    else:
-        print('calculating incidence angle ...')
-        inps.incidence_angle = ut.incidence_angle(atr)
-    inps.incidence_angle = inps.incidence_angle*np.pi/180.0
->>>>>>> 0735328f
 
     ## Convert relative phase delay on reference date
     try:    ref_date = atr['ref_date']
@@ -359,11 +324,11 @@
 
     ## Write tropospheric delay to HDF5
     tropFile = inps.grib_source+'.h5'
-<<<<<<< HEAD
-    print 'writing >>> %s' % (tropFile)
+
+    print('writing >>> %s' % (tropFile))
     h5trop = h5py.File(tropFile, 'w')
     group_trop = h5trop.create_group('timeseries')
-    print 'number of acquisitions: '+str(date_num)
+    print('number of acquisitions: '+str(date_num))
     prog_bar = ptime.progress_bar(maxValue=date_num)
     for i in range(date_num):
         date = date_list[i]
@@ -372,54 +337,6 @@
     prog_bar.close()
     # Write Attributes
     for key,value in atr.iteritems():
-=======
-    print('writing >>> '+tropFile)
-    h5trop = h5py.File(tropFile, 'w')
-    group_trop = h5trop.create_group('timeseries')
-
-    ## Create tropospheric corrected timeseries hdf5 file
-    if not inps.out_file:
-        ext = os.path.splitext(inps.timeseries_file)[1]
-        inps.out_file = os.path.splitext(inps.timeseries_file)[0]+'_'+inps.grib_source+'.h5'
-    print('writing >>> '+inps.out_file)
-    h5timeseries_tropCor = h5py.File(inps.out_file, 'w')
-    group_tropCor = h5timeseries_tropCor.create_group('timeseries')
-
-    ## Calculate phase delay on reference date
-    try:    ref_date = atr['ref_date']
-    except: ref_date = dateList[0]
-    print('calculating phase delay on reference date: '+ref_date)
-    ref_date_grib_file = None
-    for fname in inps.grib_file_list:
-        if ref_date in fname:
-            ref_date_grib_file = fname
-    phs_ref = get_delay(ref_date_grib_file, atr, vars(inps))
-
-    ## Loop to calculate phase delay on the other dates
-    h5timeseries = h5py.File(inps.timeseries_file, 'r')
-    for i in range(len(inps.grib_file_list)):
-        grib_file = inps.grib_file_list[i] 
-        date = re.findall('\d{8}', grib_file)[0]
-
-        # Get phase delay
-        if date != ref_date:
-            print('calculate phase delay on %s from file %s' % (date, os.path.basename(grib_file)))
-            phs = get_delay(grib_file, atr, vars(inps))
-        else:
-            phs = np.copy(phs_ref)
-        # Get relative phase delay in time
-        phs -= phs_ref
-
-        # Write dataset
-        print('writing to HDF5 files ...')
-        data = h5timeseries['timeseries'].get(date)[:]
-        dset  = group_tropCor.create_dataset(date, data=data-phs, compression='gzip')
-        dset  = group_trop.create_dataset(date, data=phs, compression='gzip')
-
-    ## Write Attributes
-    for key,value in atr.items():
-        group_tropCor.attrs[key] = value
->>>>>>> 0735328f
         group_trop.attrs[key] = value
     h5trop.close()
 
@@ -447,21 +364,11 @@
 
     # Delete temporary DEM file in ROI_PAC format
     if '4pyaps' in inps.dem_file:
-<<<<<<< HEAD
         rmCmd = 'rm %s %s.rsc' % (inps.dem_file, inps.dem_file)
         print rmCmd
         os.system(rmCmd)
-    print 'Done.'
+    print('Done.')
     return inps.out_file
-=======
-        rmCmd = 'rm '+inps.dem_file+' '+inps.dem_file+'.rsc '
-        print(rmCmd)
-        os.system(rmCmd)
-    
-    print('Done.')
-
-    return
->>>>>>> 0735328f
 
 
 ###############################################################
