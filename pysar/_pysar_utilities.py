#! /usr/bin/env python2
############################################################
# Program is part of PySAR v1.2                            #
# Copyright(c) 2013, Heresh Fattahi, Zhang Yunjun          #
# Author:  Heresh Fattahi, Zhang Yunjun                    #
############################################################

# timeseries_inversion and Remove_plaane are modified 
# from a software originally written by Scott Baker with 
# the following licence:

###############################################################################
#  Copyright (c) 2011, Scott Baker 
# 
#  Permission is hereby granted, free of charge, to any person obtaining a
#  copy of this software and associated documentation files (the "Software"),
#  to deal in the Software without restriction, including without limitation
#  the rights to use, copy, modify, merge, publish, distribute, sublicense,
#  and/or sell copies of the Software, and to permit persons to whom the
#  Software is furnished to do so, subject to the following conditions:
# 
#  The above copyright notice and this permission notice shall be included
#  in all copies or substantial portions of the Software.
# 
#  THE SOFTWARE IS PROVIDED "AS IS", WITHOUT WARRANTY OF ANY KIND, EXPRESS
#  OR IMPLIED, INCLUDING BUT NOT LIMITED TO THE WARRANTIES OF MERCHANTABILITY,
#  FITNESS FOR A PARTICULAR PURPOSE AND NONINFRINGEMENT. IN NO EVENT SHALL
#  THE AUTHORS OR COPYRIGHT HOLDERS BE LIABLE FOR ANY CLAIM, DAMAGES OR OTHER
#  LIABILITY, WHETHER IN AN ACTION OF CONTRACT, TORT OR OTHERWISE, ARISING
#  FROM, OUT OF OR IN CONNECTION WITH THE SOFTWARE OR THE USE OR OTHER
#  DEALINGS IN THE SOFTWARE.
############################################################################### 


import os
import sys
import time
import datetime
import glob
import warnings

import h5py
import numpy as np
import multiprocessing

<<<<<<< HEAD
import pysar
import pysar._readfile as readfile
import pysar._writefile as writefile
import pysar._datetime as ptime
import pysar._network as pnet
import pysar._remove_surface as rm
from pysar._readfile import multi_group_hdf5_file, multi_dataset_hdf5_file, single_dataset_hdf5_file, geometry_dataset
=======
import _readfile as readfile
import _writefile as writefile
import _datetime as ptime
import _network as pnet
import _remove_surface as rm
from _readfile import multi_group_hdf5_file, multi_dataset_hdf5_file, single_dataset_hdf5_file
>>>>>>> 0735328f


###############################################################################
def touch(fname_list, times=None):
    '''python equivalent function to Unix utily - touch
    It sets the modification and access times of files to the current time of day.
    If the file doesn't exist, it is created with default permissions.
    Inputs/Output:
        fname_list - string / list of string
    '''
    if not fname_list:
        return None

    if isinstance(fname_list, basestring):
        fname_list = [fname_list]

    fname_list = filter(lambda x: x!=None, fname_list)
    for fname in fname_list:
        with open(fname, 'a'):
            os.utime(fname, times)
            print 'touch '+fname

    if len(fname_list) == 1:
        fname_list = fname_list[0]
    return fname_list


def get_lookup_file(filePattern=None, abspath=False, print_msg=True):
    '''Find lookup table file with/without input file pattern'''
    ##Search Existing Files
    if not filePattern:
        filePattern = ['geometryRadar.h5',\
                       'geometryGeo_tight.h5', 'geometryGeo.h5',\
                       'geomap*lks_tight.trans', 'geomap*lks.trans',\
                       'sim*_tight.UTM_TO_RDC', 'sim*.UTM_TO_RDC']
    existFiles = []
    try:
        existFiles = get_file_list(filePattern)
    except:
        if print_msg:
            print 'ERROR: No geometry / lookup table file found!'
            print 'It should be like:'
            print filePattern
        return None

    ##Check Files Info
    outFile = None
    for fname in existFiles:
        atr = readfile.read_attribute(fname)
        if 'Y_FIRST' in atr.keys():
            epoch2check = 'rangeCoord'
        else:
            epoch2check = 'latitude'
        try:
            dset = readfile.read(fname, epoch=epoch2check, print_msg=False)[0]
            outFile = fname
            break
        except:
            pass

    if not outFile:
        if print_msg:
            print 'No lookup table info range/lat found in files.'
        return None

    ##Path Format
    if abspath:
        outFile = os.path.abspath(outFile)
    return outFile


def get_geometry_file(dset, coordType=None, filePattern=None, abspath=False, print_msg=True):
    '''Find geometry file containing input specific dataset'''
    if dset not in geometry_dataset:
        sys.exit('Unrecognized geometry dataset name: %s' % (dset))

    ##Search Existing Files
    if not filePattern:
        filePattern = ['geometryRadar.h5', 'geometryGeo_tight.h5', 'geometryGeo.h5']
        if dset in ['rangeCoord','azimuthCoord']:
            filePattern += ['geomap*lks_tight.trans', 'geomap*lks.trans', 'sim*_tight.UTM_TO_RDC', 'sim*.UTM_TO_RDC']
        elif dset == 'height':
            filePattern += ['demRadar.h5', 'demGeo.h5', 'radar*.hgt', '*.dem', '*.dem.wgs84']
        elif dset == 'incidenceAngle'    :  filePattern += ['*incidenceAngle.h5']
        elif dset == 'slantRangeDistance':  filePattern += ['*rangeDistance.h5']
        elif dset == 'waterMask'         :  filePattern += ['*waterMask.h5']
        elif dset == 'shadowMask'        :  filePattern += ['*shadowMask.h5']

    existFiles = []
    try:
        existFiles = get_file_list(filePattern)
    except:
        if print_msg:
            print 'ERROR: No %s file found!' % (dset)
            print 'It should be like:'
            print filePattern
        return None

    ##Check Files Info
    outFile = None
    for fname in existFiles:
        #Check coord type
        if coordType:
            atr = readfile.read_attribute(fname)
            if ((coordType == 'radar' and 'Y_FIRST'     in atr.keys()) or \
                (coordType == 'geo'   and 'Y_FIRST' not in atr.keys())):
                continue
        #Check dataset
        try:
            dset = readfile.read(fname, epoch=dset, print_msg=False)[0]
            outFile = fname
            break
        except:
            pass
    if not outFile:
        if print_msg:
            print 'No %s info found in files.' % (dset)
        return None

    ##Path Format
    if abspath:
        outFile = os.path.abspath(outFile)
    return outFile


def check_loaded_dataset(work_dir='./', inps=None, print_msg=True):
    '''Check the result of loading data for the following two rules:
        1. file existance
        2. file attribute readability

    If inps is valid/not_empty: return updated inps;
    Otherwise, return True/False if all recommended file are loaded and readably or not

    Inputs:
        work_dir : string, PySAR working directory
        inps     : Namespace, optional, variable for pysarApp.py. Not needed for check loading result.
    Outputs:
        load_complete  : bool, complete loading or not
        ifgram_file    : string, file name/path of unwrapped interferograms
        coherence_file : string, file name/path of spatial coherence
        dem_file_radar : string, file name/path of DEM file in radara coord (for interferograms in radar coord)
        dem_file_geo   : string, file name/path of DEM file in geo coord
        lookup_file    : string, file name/path of lookup table file (for interferograms in radar coord)
    Example:
        from pysar.pysarApp import check_loaded_dataset
        True = check_loaded_dataset($SCRATCHDIR+'/SinabungT495F50AlosA/PYSAR') #if True, PROCESS, SLC folder could be removed.
        inps = check_loaded_dataset(inps.work_dir, inps)
    '''
    ##### Find file name/path of all loaded files
    if not work_dir:
        work_dir = os.getcwd()
    work_dir = os.path.abspath(work_dir)

    if inps:
        inps.ifgram_file    = None
        inps.coherence_file = None
        inps.dem_radar_file = None
        inps.dem_geo_file   = None
        inps.lookup_file    = None

    # Required files - 1. unwrapped interferograms
    file_list = [work_dir+'/Modified_unwrapIfgram.h5',\
                 work_dir+'/unwrapIfgram.h5',\
                 work_dir+'/Modified_LoadedData.h5',\
                 work_dir+'/LoadedData.h5']
    ifgram_file = is_file_exist(file_list, abspath=True)

    if not ifgram_file:
        if inps:
            return inps
        else:
            return False
    else:
        atr = readfile.read_attribute(ifgram_file)
<<<<<<< HEAD

    if print_msg:
        print 'Loaded dataset are processed by %s InSAR software' % atr['INSAR_PROCESSOR']

    if 'X_FIRST' in atr.keys():
        geocoded = True
        if print_msg:
            print 'Loaded dataset are in geo coordinates'
    else:
        geocoded = False
        if print_msg:
            print 'Loaded dataset are in radar coordinates'

    if print_msg:
        print 'Unwrapped interferograms: '+ifgram_file
=======
        if print_msg:  print('Unwrapped interferograms: '+ifgram_file)

    if print_msg:  print('Loaded dataset are processed by %s InSAR software' % atr['INSAR_PROCESSOR'])
    if 'X_FIRST' in list(atr.keys()):
        geocoded = True
        if print_msg:  print('Loaded dataset are in geo coordinates')
    else:
        geocoded = False
        if print_msg:  print('Loaded dataset are in radar coordinates')
>>>>>>> 0735328f

    # Recommended files (None if not found)
    # 2. Spatial coherence for each interferogram
    file_list = [work_dir+'/Modified_coherence.h5',\
                 work_dir+'/coherence.h5',\
                 work_dir+'/Modified_Coherence.h5',\
                 work_dir+'/Coherence.h5']
    coherence_file = is_file_exist(file_list, abspath=True)
    if print_msg:
        if coherence_file:
            print('Spatial       coherences: '+coherence_file)
        else:
            print('WARNING: No coherences file found. Cannot use coherence-based network modification without it.')
            print("It's supposed to be like: "+str(file_list))

    # 3. DEM in radar coord
    dem_radar_file = get_geometry_file('height', coordType='radar', abspath=True, print_msg=print_msg)
    if print_msg:
        if dem_radar_file:
            print('DEM in radar coordinates: '+dem_radar_file)
        elif not geocoded:
<<<<<<< HEAD
            print 'WARNING: No DEM file in radar coord found.'
=======
            print('WARNING: No DEM file in radar coord found.')
            print("It's supposed to be like: "+str(file_list))
>>>>>>> 0735328f

    # 4. DEM in geo coord
    dem_geo_file = get_geometry_file('height', coordType='geo', abspath=True, print_msg=print_msg)
    if print_msg:
        if dem_geo_file:
            print('DEM in geo   coordinates: '+dem_geo_file)
        else:
<<<<<<< HEAD
            print 'WARNING: No DEM file in geo coord found.'
=======
            print('WARNING: No DEM file in geo coord found.')
            print("It's supposed to be like: "+str(file_list))
>>>>>>> 0735328f

    # 5. Lookup table file for geocoding
    lookup_file = get_lookup_file(inps.lookup_file, abspath=True, print_msg=print_msg)
    if print_msg:
<<<<<<< HEAD
        if lookup_file:
            print 'Lookup table        file: '+lookup_file
        elif not geocoded:
            print 'No lookup file found! Can not geocode without it!'
=======
        if trans_file:
            print('Mapping transform   file: '+trans_file)
        elif not geocoded:
            print('No transform file found! Can not geocode without it!')
            print("It's supposed to be like: "+str(file_list))
>>>>>>> 0735328f

    ##### Update namespace inps if inputed
    load_complete = True
    if None in [ifgram_file, coherence_file]:
        load_complete = False
    if not geocoded and None in [dem_radar_file, lookup_file]:
        load_complete = False
    if dem_geo_file is  None  and not (hasattr(inps, 'insarProcessor') and inps.insarProcessor == 'isce'):
        load_complete = False
    if load_complete and print_msg:
<<<<<<< HEAD
        print '-----------------------------------------------------------------------------------'
        print 'All data needed found/loaded/copied. Processed 2-pass InSAR data can be removed.'
    print '-----------------------------------------------------------------------------------'
=======
        print('-----------------------------------------------------------------------------------')
        print('All data needed found/loaded/copied. Processed 2-pass InSAR data can be removed.')
        print('-----------------------------------------------------------------------------------')
>>>>>>> 0735328f

    if inps:
        inps.ifgram_file    = ifgram_file
        inps.coherence_file = coherence_file
        inps.dem_radar_file = dem_radar_file
        inps.dem_geo_file   = dem_geo_file
        inps.lookup_file    = lookup_file
        return inps

    ##### Check 
    else:
        return load_complete


def is_file_exist(file_list, abspath=True):
    '''Check if any file in the file list 1) exists and 2) readable
    Inputs:
        file_list : list of string, file name with/without wildcards
        abspath   : bool, return absolute file name/path or not
    Output:
        file_path : string, found file name/path; None if not.
    '''
    try:
        file_path = get_file_list(file_list, abspath=abspath)[0]
        atr_temp = readfile.read_attribute(file_path)
    except:
        file_path = None
    return file_path


def four_corners(atr):
    '''Return 4 corners lat/lon'''
    width  = int(atr['WIDTH'])
    length = int(atr['FILE_LENGTH'])
    lon_step = float(atr['X_STEP'])
    lat_step = float(atr['Y_STEP'])
    west  = float(atr['X_FIRST'])
    north = float(atr['Y_FIRST'])
    south = north + lat_step*length
    east  = west  + lon_step*width

    return west, east, south, north


def circle_index(atr,circle_par):
    '''Return Index of Elements within a Circle centered at input pixel
    Inputs: atr : dictionary
                containging the following attributes:
                WIDT
                FILE_LENGTH
            circle_par : string in the format of 'y,x,radius'
                i.e. '200,300,20'          for radar coord
                     '31.0214,130.5699,20' for geo   coord
    Output: idx : 2D np.array in bool type
                mask matrix for those pixel falling into the circle defined by circle_par
    Examples: idx_mat = ut.circle_index(atr, '200,300,20')
              idx_mat = ut.circle_index(atr, '31.0214,130.5699,20')
    '''

    width  = int(atr['WIDTH'])
    length = int(atr['FILE_LENGTH'])

    if type(circle_par) == tuple:
        cir_par = circle_par
    elif type(circle_par) == list:
        cir_par = circle_par
    else:
        cir_par = circle_par.replace(',',' ').split()
    cir_par = [str(i) for i in cir_par]

    try:
        c_y    = int(cir_par[0])
        c_x    = int(cir_par[1])
        radius = int(float(cir_par[2]))
        print 'Input circle index in y/x coord: %d, %d, %d' % (c_y, c_x, radius)
    except:
        try:
            c_lat  = float(cir_par[0])
            c_lon  = float(cir_par[1])
            radius = int(float(cir_par[2]))
            c_y = np.rint((c_lat-float(atr['Y_FIRST']))/float(atr['Y_STEP']))
            c_x = np.rint((c_lon-float(atr['X_FIRST']))/float(atr['X_STEP']))
            print 'Input circle index in lat/lon coord: %.4f, %.4f, %d' % (c_lat, c_lon, radius)
        except:
            print('\nERROR: Unrecognized circle index format: '+circle_par)
            print('Supported format:')
            print('--circle 200,300,20            for radar coord input')
            print('--circle 31.0214,130.5699,20   for geo   coord input\n')
            return 0

    y,x = np.ogrid[-c_y:length-c_y, -c_x:width-c_x]
    idx = x**2 + y**2 <= radius**2

    return idx


def update_template_file(template_file, extra_dict):
    '''Update option value in template_file with value from input extra_dict'''
    extra_key_list = list(extra_dict.keys())

    ## Compare and skip updating template_file is no new option value found.
    update = False
    orig_dict = readfile.read_template(template_file)
    for key, value in orig_dict.items():
        if key in extra_key_list and extra_dict[key] != value:
            update = True
    if not update:
        print('No new option value found, skip updating '+template_file)
        return template_file

    ## Update template_file with new value from extra_dict
    tmp_file = template_file+'.tmp'
    f_orig = open(template_file, 'r')
    f_tmp = open(tmp_file, 'w')
    for line in f_orig:
        line = line.strip()
        c = [i.strip() for i in line.split('=', 1)]
        if not line.startswith('%') and not line.startswith('#') and len(c) > 1:
            key = c[0]
            value = str.replace(c[1],'\n','').split("#")[0].strip()
            if key in extra_key_list and extra_dict[key] != value:
                line = line.replace(value, extra_dict[key], 1)
                print('    '+key+': '+value+' --> '+extra_dict[key])
        f_tmp.write(line+'\n')
    f_orig.close()
    f_tmp.close()

    # Overwrite exsting original template file
    mvCmd = 'mv '+tmp_file+' '+template_file
    os.system(mvCmd)

    return template_file


def get_residual_std(timeseries_resid_file, mask_file='maskTempCoh.h5', ramp_type='quadratic'):
    '''Calculate deramped standard deviation in space for each epoch of input timeseries file.
    Inputs:
        timeseries_resid_file - string, timeseries HDF5 file, e.g. timeseries_ECMWF_demErrInvResid.h5
        mask_file - string, mask file, e.g. maskTempCoh.h5
        ramp_type - string, ramp type, e.g. plane, quadratic, no for do not remove ramp
    outputs:
        std_list  - list of float, standard deviation of deramped input timeseries file
        date_list - list of string in YYYYMMDD format, corresponding dates
    Example:
        import pysar._pysar_utilities as ut
        std_list, date_list = ut.get_residual_std('timeseries_ECMWF_demErrInvResid.h5', 'maskTempCoh.h5')
    '''
    # Intermediate files name
    if ramp_type == 'no':
        print('No ramp removal')
        deramp_file = timeseries_resid_file
    else:
        deramp_file = os.path.splitext(timeseries_resid_file)[0]+'_'+ramp_type+'.h5'
    std_file = os.path.splitext(deramp_file)[0]+'_std.txt'

    # Get residual std text file
    if update_file(std_file, [deramp_file,mask_file], check_readable=False):
        if update_file(deramp_file, timeseries_resid_file):
            if not os.path.isfile(timeseries_resid_file):
                msg = 'Can not find input timeseries residual file: '+timeseries_resid_file
                msg += '\nRe-run dem_error.py to generate it.'
                raise Exception(msg)
            else:
                print('removing a '+ramp_type+' ramp from file: '+timeseries_resid_file)
                deramp_file = rm.remove_surface(timeseries_resid_file, ramp_type, mask_file, deramp_file)
        print('Calculating residual standard deviation for each epoch from file: '+deramp_file)
        std_file = timeseries_std(deramp_file, mask_file, std_file)

    # Read residual std text file
    print('read timeseries RSD from file: '+std_file)
    std_fileContent = np.loadtxt(std_file, dtype=str)
    std_list = std_fileContent[:,1].astype(np.float).tolist()
    date_list = list(std_fileContent[:,0]) 
    
    return std_list, date_list


def timeseries_std(inFile, maskFile='maskTempCoh.h5', outFile=None):
    '''Calculate the standard deviation for each epoch of input timeseries file
    and output result to a text file.
    '''
    try:
<<<<<<< HEAD
        mask = readfile.read(maskFile, epoch='mask')[0]
        print 'read mask from file: '+maskFile
=======
        mask = readfile.read(maskFile)[0]
        print('read mask from file: '+maskFile)
>>>>>>> 0735328f
    except:
        maskFile = None
        print('no mask input, use all pixels')

    if not outFile:
        outFile = os.path.splitext(inFile)[0]+'_std.txt'

    atr = readfile.read_attribute(inFile)
    k = atr['FILE_TYPE']
    if not k in ['timeseries']:
        raise Exception('Only timeseries file is supported, input file is: '+k)

    h5 = h5py.File(inFile, 'r')
    date_list = sorted(h5[k].keys())
    date_num = len(date_list)

    f = open(outFile, 'w')
    f.write('# Residual Standard Deviation in space for each epoch of timeseries\n')
    f.write('# Timeseries file: '+inFile+'\n')
    f.write('# Mask file: '+maskFile+'\n')
    f.write('# Date      STD(m)\n')
    for i in range(date_num):
        date = date_list[i]
        data = h5[k].get(date)[:]
        if maskFile:
            data[mask==0] = np.nan
        std = np.nanstd(data)
        msg = '%s    %.4f' % (date, std)
        f.write(msg+'\n')
        print(msg)
    h5.close()
    f.close()
    print('write to '+outFile)

    return outFile


def get_residual_rms(timeseries_resid_file, mask_file='maskTempCoh.h5', ramp_type='quadratic'):
    '''Calculate deramped Root Mean Square in space for each epoch of input timeseries file.
    Inputs:
        timeseries_resid_file - string, timeseries HDF5 file, e.g. timeseries_ECMWF_demErrInvResid.h5
        mask_file - string, mask file, e.g. maskTempCoh.h5
        ramp_type - string, ramp type, e.g. plane, quadratic, no for do not remove ramp
    outputs:
        rms_list  - list of float, Root Mean Square of deramped input timeseries file
        date_list - list of string in YYYYMMDD format, corresponding dates
    Example:
        import pysar._pysar_utilities as ut
        rms_list, date_list = ut.get_residual_rms('timeseriesResidual.h5', 'maskTempCoh.h5')
    '''
    # Intermediate files name
    if ramp_type == 'no':
        print('No ramp removal')
        deramp_file = timeseries_resid_file
    else:
        deramp_file = os.path.splitext(timeseries_resid_file)[0]+'_'+ramp_type+'.h5'
    rms_file = os.path.dirname(os.path.abspath(deramp_file))+'/rms_'+os.path.splitext(deramp_file)[0]+'.txt'

    # Get residual RMS text file
    if update_file(rms_file, [deramp_file,mask_file], check_readable=False):
        if update_file(deramp_file, timeseries_resid_file):
            if not os.path.isfile(timeseries_resid_file):
                msg = 'Can not find input timeseries residual file: '+timeseries_resid_file
                msg += '\nRe-run dem_error.py to generate it.'
                raise Exception(msg)
            else:
                print('removing a '+ramp_type+' ramp from file: '+timeseries_resid_file)
                deramp_file = rm.remove_surface(timeseries_resid_file, ramp_type, mask_file, deramp_file)
        print('Calculating residual RMS for each epoch from file: '+deramp_file)
        rms_file = timeseries_rms(deramp_file, mask_file, rms_file)

    # Read residual RMS text file
    print('read timeseries residual RMS from file: '+rms_file)
    rms_fileContent = np.loadtxt(rms_file, dtype=str)
    rms_list = rms_fileContent[:,1].astype(np.float).tolist()
    date_list = list(rms_fileContent[:,0]) 
    
    return rms_list, date_list


def timeseries_rms(inFile, maskFile='maskTempCoh.h5', outFile=None, dimension=2):
    '''Calculate the Root Mean Square for each epoch of input timeseries file
    and output result to a text file.
    '''
    try:
<<<<<<< HEAD
        mask = readfile.read(maskFile, epoch='mask')[0]
        print 'read mask from file: '+maskFile
=======
        mask = readfile.read(maskFile)[0]
        print('read mask from file: '+maskFile)
>>>>>>> 0735328f
    except:
        maskFile = None
        print('no mask input, use all pixels')

    if not outFile:
        outFile = os.path.dirname(os.path.abspath(inFile))+'/rms_'+os.path.splitext(inFile)[0]+'.txt'

    atr = readfile.read_attribute(inFile)
    k = atr['FILE_TYPE']
    if not k in ['timeseries']:
        raise Exception('Only timeseries file is supported, input file is: '+k)

    h5 = h5py.File(inFile, 'r')
    date_list = sorted(h5[k].keys())
    date_num = len(date_list)

    f = open(outFile, 'w')
    f.write('# Root Mean Square in space for each epoch of timeseries\n')
    f.write('# Timeseries file: '+inFile+'\n')
    f.write('# Mask file: '+maskFile+'\n')
    if dimension == 2:
        f.write('# Date      RMS(m)\n')
        for i in range(date_num):
            date = date_list[i]
            data = h5[k].get(date)[:]
            if maskFile:
                data[mask==0] = np.nan
            rms = np.sqrt(np.nanmean(np.square(data)))
            msg = '%s    %.4f' % (date, rms)
            f.write(msg+'\n')
            print(msg)
        h5.close()
        f.close()
        print('write to '+outFile)
        return outFile

    elif dimension == 3:
        length = int(atr['FILE_LENGTH'])
        width = int(atr['WIDTH'])
        ts_data = np.zeros((date_num, length*width))
        for i in range(date_num):
            data = h5[k].get(date_list[i])[:]
            if maskFile:
                data[mask==0] = np.nan
            ts_data[i,:] = data.flatten()
        rms = np.sqrt(np.nanmean(np.square(ts_data)))
        return rms


def timeseries_coherence(inFile, maskFile='maskTempCoh.h5', outFile=None):
    '''Calculate spatial average coherence for each epoch of input time series file
    Inputs:
        inFile   - string, timeseries HDF5 file
        maskFile - string, mask file 
        outFile  - string, output text file 
    Example:
        txtFile = timeseries_coherence('timeseries_ECMWF_demErrInvResid_quadratic.h5')
    '''
    try:
<<<<<<< HEAD
        mask = readfile.read(maskFile, epoch='mask')[0]
        print 'read mask from file: '+maskFile
=======
        mask = readfile.read(maskFile)[0]
        print('read mask from file: '+maskFile)
>>>>>>> 0735328f
    except:
        maskFile = None
        print('no mask input, use all pixels')

    if not outFile:
        outFile = os.path.splitext(inFile)[0]+'_coh.txt'

    atr = readfile.read_attribute(inFile)
    k = atr['FILE_TYPE']
    if not k in ['timeseries']:
        raise Exception('Only timeseries file is supported, input file is: '+k)
    range2phase = -4*np.pi/float(atr['WAVELENGTH'])

    h5 = h5py.File(inFile, 'r')
    date_list = sorted(h5[k].keys())
    date_num = len(date_list)

    f = open(outFile, 'w')
    f.write('# Date      spatial_average_coherence\n')
    for i in range(date_num):
        date = date_list[i]
        data = h5[k].get(date)[:]
        data = np.exp(1j*range2phase*data)
        if maskFile:
            data[mask==0] = np.nan
        coh = np.absolute(np.nanmean(data))
        msg = '%s    %.4f' % (date, coh)
        f.write(msg+'\n')
        print(msg)
    h5.close()
    f.close()
    print('write to '+outFile)

    return outFile


def normalize_timeseries(ts_mat, nanValue=0):
    '''Normalize timeseries of 2D matrix in time domain'''
    ts_mat -= np.min(ts_mat, 0)
    ts_mat *= 1/np.max(ts_mat, 0)
    ts_mat[np.isnan(ts_mat)] = 0
    return ts_mat

def normalize_timeseries_old(ts_mat, nanValue=0):
    ts_mat -= np.max(ts_mat, 0)
    ts_mat *= -1
    ts_mat /= np.max(ts_mat, 0)
    ts_mat[np.isnan(ts_mat)] = 1
    return ts_mat


############################################################
def update_file(outFile, inFile=None, overwrite=False, check_readable=True):
    '''Check whether to update outFile/outDir or not.
    return True if any of the following meets:
        1. if overwrite option set to True
        2. outFile is empty, e.g. None, []
        3. outFile is not existed
        4. outFile is not readable by readfile.read_attribute() when check_readable=True
        5. outFile is older than inFile, if inFile is not None
    Otherwise, return False.
    
    If inFile=None and outFile exists and readable, return False
    
    Inputs:
        inFile - string or list of string, input file(s)/directories
    Output:
        True/False - bool, whether to update output file or not
    Example:
        if ut.update_file('timeseries_ECMWF_demErr.h5', 'timeseries_ECMWF.h5'):
        if ut.update_file('exclude_date.txt', ['timeseries_ECMWF_demErrInvResid.h5','maskTempCoh.h5','pysar_template.txt'],\
                          check_readable=False):
    '''
    if overwrite:
        return True

    if not outFile or (not os.path.isfile(outFile) and not os.path.isdir(outFile)):
        return True

    if check_readable:
        try:
            atr = readfile.read_attribute(outFile)
        except:
            print(outFile+' exists, but can not read, remove it.')
            rmCmd = 'rm '+outFile;  print(rmCmd);  os.system(rmCmd)
            return True

    if inFile:
        inFile = get_file_list(inFile)

        # Check modification time
        if inFile:
            if any(os.path.getmtime(outFile) < os.path.getmtime(File) for File in inFile):
                return True
            else:
                print(outFile+' exists and is newer than '+str(inFile)+', skip updating.')
                return False

    return False

def update_attribute_or_not(atr_new, atr_orig, update=False):
    '''Compare new attributes with exsiting ones'''
    for key in list(atr_new.keys()):
        value = str(atr_new[key])
        if (key in list(atr_orig.keys()) and value == str(atr_orig[key]) or\
            key not in list(atr_orig.keys()) and value == 'None'):
            next
        else:
            update = True
    return update


def add_attribute(File, atr_new=dict()):
    '''Add/update input attribute into File
    Inputs:
        File - string, path/name of file
        atr_new - dict, attributes to be added/updated
                  if value is None, delete the item from input File attributes
    Output:
        File - string, path/name of updated file
    '''
    atr = readfile.read_attribute(File)
    k = atr['FILE_TYPE']

    # Compare new attributes with exsiting ones
    update = False
    if k in multi_dataset_hdf5_file+single_dataset_hdf5_file:
        update = update_attribute_or_not(atr_new, atr, update)
    elif k in multi_group_hdf5_file:
        h5 = h5py.File(File, 'r')
        epochList = list(h5[k].keys())
        for epoch in epochList:
            atr = h5[k][epoch].attrs
            update = update_attribute_or_not(atr_new, atr, update)
        h5.close()
    else:
        raise Exception('Un-recognized file type: '+k)

    if not update:
        print('All updated (removed) attributes already exists (do not exists) and have the same value, skip update.')
        return File

    # Update attributes
    h5 = h5py.File(File,'r+')
    if k in multi_dataset_hdf5_file+single_dataset_hdf5_file:
        for key, value in atr_new.items():
            # delete the item is new value is None
            if value == 'None':
                try: h5[k].attrs.pop(key)
                except: pass
            else:
                h5[k].attrs[key] = value
    elif k in multi_group_hdf5_file:
        epochList = list(h5[k].keys())
        for epoch in epochList:
            for key, value in atr_new.items():
                if value == 'None':
                    try: h5[k][epoch].attrs.pop(key)
                    except: pass
                else:
                    h5[k][epoch].attrs[key] = value
    h5.close()
    return File


def check_parallel(file_num=1, print_msg=True):
    '''Check parallel option based on pysar setting, file num and installed module
    Examples:
        num_cores, inps.parallel, Parallel, delayed = ut.check_parallel(len(inps.file))
        num_cores, inps.parallel, Parallel, delayed = ut.check_parallel(1000)
    '''
    enable_parallel = True

    # Disable parallel option for one input file
    if file_num <= 1:
        enable_parallel = False
        print('parallel processing is diabled for one input file')
        return 1, enable_parallel, None, None

    # Check required python module
    try:
        from joblib import Parallel, delayed
    except:
        print('Can not import joblib')
        print('parallel is disabled.')
        enable_parallel = False
        return 1, enable_parallel, None, None

    # Find proper number of cores for parallel processing
    num_cores = min(multiprocessing.cpu_count(), file_num, pysar.parallel_num)
    if num_cores <= 1:
        enable_parallel = False
<<<<<<< HEAD
        print 'parallel processing is disabled because min of the following two numbers <= 1:'
        print 'available cpu number of the computer: '+str(multiprocessing.cpu_count())
        print 'pysar.__init__.py: parallel_num: '+str(pysar.parallel_num)
    elif print_msg:
        print 'parallel processing using %d cores ...'%(num_cores)

=======
        print('parallel processing is disabled because min of the following two numbers <= 1:')
        print('available cpu number of the computer: '+str(multiprocessing.cpu_count()))
        print('pysar.__init__.py: parallel_num: '+str(pysar.parallel_num))
    else:
        print('parallel processing using %d cores ...'%(num_cores))
    
>>>>>>> 0735328f
    try:
        return num_cores, enable_parallel, Parallel, delayed
    except:
        return num_cores, enable_parallel, None, None


def perp_baseline_timeseries(atr, dimension=1):
    '''Calculate perpendicular baseline for each acquisition within timeseries
    Inputs:
        atr - dict, including the following PySAR attribute
              FILE_LENGTH
              P_BASELINE_TIMESERIES
              P_BASELINE_TOP_TIMESERIES (optional)
              P_BASELINE_BOTTOM_TIMESERIES (optional)
        dimension - int, choices = [0, 1]
                    0 for constant P_BASELINE in azimuth direction
                    1 for linear P_BASELINE in azimuth direction, for radar coord only
    Output:
        pbase - np.array, with shape = [date_num, 1] or [date_num, length]
    '''
<<<<<<< HEAD
    if dimension > 0 and 'Y_FIRST' in atr.keys():
        dimension = 0
        print 'file is in geo coordinates, return constant P_BASELINE for one interferogram'
    if dimension > 0 and any(i not in atr.keys() for i in ['P_BASELINE_TOP_TIMESERIES',\
                                                           'P_BASELINE_BOTTOM_TIMESERIES']):
        dimension = 0
        print 'No P_BASELINE_TOP/BOTTOM_TIMESERIES attributes found, return constant P_BASELINE for one interferogram'
=======
    # return constant value for geocoded input file
    if 'Y_FIRST' in list(atr.keys()) and dimension > 0:
        dimension = 0
        print('input file is geocoded, return constant P_BASELINE in azimuth direction within one interferogram')
>>>>>>> 0735328f

    pbase_center = np.array([float(i) for i in atr['P_BASELINE_TIMESERIES'].split()]).reshape(-1,1)
    if dimension == 0:
        pbase = pbase_center
    elif dimension == 1:
        pbase_top    = np.array([float(i) for i in atr['P_BASELINE_TOP_TIMESERIES'].split()]).reshape(-1, 1)
        pbase_bottom = np.array([float(i) for i in atr['P_BASELINE_BOTTOM_TIMESERIES'].split()]).reshape(-1, 1)
        length = int(atr['FILE_LENGTH'])
        date_num = pbase_center.shape[0]
        pbase = np.zeros((date_num, length))
        for i in range(date_num):
            pbase[i,:] = np.linspace(pbase_top[i], pbase_bottom[i], num=length, endpoint='FALSE')
    else:
        raise ValueError('Input pbase dimension: %s, only support 0 and 1.' % (str(dimension)))

<<<<<<< HEAD
=======
    if dimension > 0:
        try:
            pbase_top = np.array([float(i) for i in atr['P_BASELINE_TOP_TIMESERIES'].split()]).reshape(date_num, 1)
            pbase_bottom = np.array([float(i) for i in atr['P_BASELINE_BOTTOM_TIMESERIES'].split()]).reshape(date_num, 1)
            pbase = np.zeros((date_num, length))
            for i in range(date_num):
                pbase[i,:] = np.linspace(pbase_top[i], pbase_bottom[i], num=length, endpoint='FALSE')
        except:
            dimension = 0
            print('Can not find P_BASELINE_TOP/BOTTOM_TIMESERIES in input attribute')
            print('return constant P_BASELINE in azimuth direction for each acquisition instead')
>>>>>>> 0735328f
    return pbase


def range_distance(atr, dimension=2):
    '''Calculate range distance from input attribute dict
    Inputs:
        atr - dict, including the following ROI_PAC attributes:
              STARTING_RANGE
              RANGE_PIXEL_SIZE
              FILE_LENGTH
              WIDTH
        dimension - int, choices = [0,1,2]
                    2 for 2d matrix, vary in range direction, constant in az direction, for radar coord only
                    1 for 1d matrix, in range direction, for radar coord file
                    0 for center value
    Output: np.array (0, 1 or 2 D) - range distance between antenna and ground target in meters
    '''
    # return center value for geocoded input file
    if 'Y_FIRST' in list(atr.keys()) and dimension > 0:
        dimension = 0
        print('input file is geocoded, return center range distance for the whole area')

    near_range = float(atr['STARTING_RANGE'])
    dR = float(atr['RANGE_PIXEL_SIZE'])
    length = int(atr['FILE_LENGTH'])
    width  = int(atr['WIDTH'])

    far_range = near_range + dR*(width-1)
    center_range = (far_range + near_range)/2.0
    print('center range : %.2f m' % (center_range))
    if dimension == 0:
        return np.array(center_range)
<<<<<<< HEAD

    print 'near   range : %.2f m' % (near_range)
    print 'far    range : %.2f m' % (far_range)
    range_x = np.linspace(near_range, far_range, num=width)
=======
    
    print('near   range : %.2f m' % (near_range))
    print('far    range : %.2f m' % (far_range))
    range_x = np.linspace(near_range, far_range, num=width, endpoint='FALSE')
>>>>>>> 0735328f
    if dimension == 1:
        return range_x
    else:
        range_xy = np.tile(range_x, (length, 1))
        return range_xy


def incidence_angle(atr, dimension=2, print_msg=True):
    '''Calculate 2D matrix of incidence angle from ROI_PAC attributes, very accurate.
    Input:
        dictionary - ROI_PAC attributes including the following items:
                     STARTING_RANGE
                     RANGE_PIXEL_SIZE
                     EARTH_RADIUS
                     HEIGHT
                     FILE_LENGTH
                     WIDTH
        dimension - int,
                    2 for 2d matrix
                    1 for 1d array
                    0 for one center value
    Output: 2D np.array - incidence angle in degree for each pixel
    '''
    # Return center value for geocoded input file
    if 'Y_FIRST' in list(atr.keys()) and dimension > 0:
        dimension = 0
        if print_msg:
            print('input file is geocoded, return center incident angle only')
    
    ## Read Attributes
    near_range = float(atr['STARTING_RANGE'])
    dR = float(atr['RANGE_PIXEL_SIZE'])
    r  = float(atr['EARTH_RADIUS'])
    H  = float(atr['HEIGHT'])
    length = int(atr['FILE_LENGTH'])
    width  = int(atr['WIDTH'])
    
    ## Calculation
    far_range = near_range+dR*width
    incidence_n = (np.pi - np.arccos((r**2+near_range**2-(r+H)**2)/(2*r*near_range))) * 180.0/np.pi
    incidence_f = (np.pi - np.arccos((r**2+ far_range**2-(r+H)**2)/(2*r*far_range))) * 180.0/np.pi
    incidence_c = (incidence_f+incidence_n)/2.0
    if print_msg:
        print('center incidence angle : %.4f degree' % (incidence_c))
    if dimension == 0:
        return np.array(incidence_c)

    if print_msg:
        print('near   incidence angle : %.4f degree' % (incidence_n))
        print('far    incidence angle : %.4f degree' % (incidence_f))
    incidence_x = np.linspace(incidence_n, incidence_f, num=width, endpoint='FALSE')
    if dimension == 1:
        return incidence_x
    else:
        incidence_xy = np.tile(incidence_x,(length,1))
        return incidence_xy


def which(program):
    '''Test if executable exists'''
    def is_exe(fpath):
        return os.path.isfile(fpath) and os.access(fpath, os.X_OK)

    fpath, fname = os.path.split(program)
    if fpath:
        if is_exe(program):
            return program
    else:
        for path in os.environ["PATH"].split(os.pathsep):
            path = path.strip('"')
            exe_file = os.path.join(path, program)
            if is_exe(exe_file):
                return exe_file

    return None


<<<<<<< HEAD
def check_drop_ifgram(h5, print_msg=True):
=======
def get_file_stack(File, maskFile=None):
    '''Get stack file of input File and return the stack 2D matrix
    Input:   File/maskFile - string
    Output:  stack - 2D np.array matrix
    '''
    stack = None
    atr = readfile.read_attribute(File)
    stackFile = os.path.splitext(File)[0]+'_stack.h5'
    
    # Read stack from existed file
    if os.path.isfile(stackFile):
        atrStack = readfile.read_attribute(stackFile)
        if atrStack['WIDTH'] == atr['WIDTH'] and atrStack['FILE_LENGTH'] == atr['FILE_LENGTH']:
            print('reading stack from existed file: '+stackFile)
            stack = readfile.read(stackFile)[0]
    # Calculate stack
    else:
        print('calculating stack of input file ...')
        stack = stacking(File)
        # Write stack file is input file is multi-dataset (large file size usually)
        if atr['FILE_TYPE'] in multi_group_hdf5_file+multi_dataset_hdf5_file:
            atrStack = atr.copy()
            atrStack['FILE_TYPE'] = 'mask'
            print('writing stack file >>> '+stackFile)
            writefile.write(stack, atrStack, stackFile)

    # set masked out area into NaN
    if maskFile:
        print('read mask from file: '+maskFile)
        mask = readfile.read(maskFile)[0]
        stack[mask==0] = np.nan

    return stack


def check_drop_ifgram(h5, atr, ifgram_list, print_msg=True):
>>>>>>> 0735328f
    '''Update ifgram_list based on 'drop_ifgram' attribute
    Input:
        h5          - HDF5 file object
    Output:
        dsListOut  - list of string, group name with drop_ifgram = 'yes'
    Example:
        h5 = h5py.File('unwrapIfgram.h5','r')
        ifgram_list = ut.check_drop_ifgram(h5)
    '''
    # Return all interferogram list if 'drop_ifgram' do not exist
<<<<<<< HEAD
    k = h5.keys()[0]
    dsList = sorted(h5[k].keys())
    atr = h5[k][dsList[0]].attrs
    if 'drop_ifgram' not in atr.keys():
        return dsList

    dsListOut = list(dsList)
    for ds in dsList:
        if h5[k][ds].attrs['drop_ifgram'] == 'yes':
            dsListOut.remove(ds)

    if len(dsList) > len(dsListOut) and print_msg:
        print "remove interferograms with 'drop_ifgram'='yes'"
    return dsListOut
=======
    if 'drop_ifgram' not in list(atr.keys()):
        return ifgram_list

    ifgram_list_out = list(ifgram_list)
    k = atr['FILE_TYPE']
    for ifgram in ifgram_list:
        if h5[k][ifgram].attrs['drop_ifgram'] == 'yes':
            ifgram_list_out.remove(ifgram)
    
    if len(ifgram_list) > len(ifgram_list_out) and print_msg:
        print("remove interferograms with 'drop_ifgram'='yes'")
    return ifgram_list_out
>>>>>>> 0735328f


def nonzero_mask(File, outFile='mask.h5'):
    '''Generate mask file for non-zero value of input multi-group hdf5 file'''
    atr = readfile.read_attribute(File)
    k = atr['FILE_TYPE']
    width = int(atr['WIDTH'])
    length = int(atr['FILE_LENGTH'])
    
    mask = np.ones([length, width])
    
    h5 = h5py.File(File,'r')
    igramList = sorted(h5[k].keys())
    igramList = check_drop_ifgram(h5)
    date12_list = ptime.list_ifgram2date12(igramList)
    prog_bar = ptime.progress_bar(maxValue=len(igramList), prefix='loading: ')
    for i in range(len(igramList)):
        igram = igramList[i]
        data = h5[k][igram].get(igram)[:]
        mask[data==0] = 0
        prog_bar.update(i+1, suffix=date12_list[i])
    prog_bar.close()

    atr['FILE_TYPE'] = 'mask'
    print('writing >>> '+outFile)
    writefile.write(mask, atr, outFile)
    
    return outFile


######################################################################################################
def spatial_average(File, maskFile=None, box=None, saveList=False, checkAoi=True):
    '''Read/Calculate Spatial Average of input file.

    If input file is text file, read it directly;
    If input file is data matrix file:
        If corresponding text file exists with the same mask file/AOI info, read it directly;
        Otherwise, calculate it from data file.

        Only non-nan pixel is considered.
    Input:
        File     : string, path of input file
        maskFile : string, path of mask file, e.g. maskTempCoh.h5
        box      : 4-tuple defining the left, upper, right, and lower pixel coordinate
        saveList : bool, save (list of) mean value into text file
    Output:
        mean_list : list for float, average value in space for each epoch of input file
        date_list : list of string for date info
                    date12_list, e.g. 101120-110220, for interferograms/coherence
                    date8_list, e.g. 20101120, for timeseries
                    file name, e.g. velocity.h5, for all the other file types
    Example:
        mean_list = spatial_average('coherence.h5')[0]
        ref_list  = spatial_average('unwrapIfgram.h5', box=(100,200,101,201))[0]
        mean_list, date12_list = spatial_average('coherence.h5', 'maskTempCoh.h5', saveList=True)
        
        stack = ut.get_file_stack('unwrapIfgram.h5', 'mask.h5')
        mask = ~np.isnan(stack)
        ref_list = ut.spatial_average('unwrapIfgram.h5', mask, (100,200,101,201))
    '''
    suffix='_spatialAverage.txt'
    if File.endswith(suffix):
        print('Input file is spatial average txt already, read it directly')
        txtFile = File
        txtContent = np.loadtxt(txtFile, dtype=str)
        mean_list = [float(i) for i in txtContent[:,1]]
        date_list = [i for i in txtContent[:,0]]
        return mean_list, date_list


    # Baic File Info
    atr  = readfile.read_attribute(File)
    k = atr['FILE_TYPE']
    width = int(atr['WIDTH'])
    length = int(atr['FILE_LENGTH'])

    if not box:
        box = (0,0,width,length)

    # Convert input mask argument (maskFile) to mask file name (maskFile) and matrix (mask)
    if maskFile is None:
        maskFile = None
        mask = None
        print 'no mask input, use all pixels available'
    elif type(maskFile) is str:
<<<<<<< HEAD
        print 'mask from file: '+maskFile
        mask = readfile.read(maskFile, epoch='mask')[0]
=======
        print('read mask from file: '+maskFile)
        mask = readfile.read(maskFile)[0]
>>>>>>> 0735328f
        mask = mask[box[1]:box[3],box[0]:box[2]]
    elif type(maskFile) is np.ndarray:
        mask = maskFile
        mask = mask[box[1]:box[3],box[0]:box[2]]
        maskFile = 'np.ndarray matrix'
        print 'mask from input matrix'
    else:
        print('Unsupported mask input format: '+str(type(maskFile)))
        return None, None

    # Read existing txt file only if 1) data file is older AND 2) same AOI
    read_txt = False
    txtFile = os.path.splitext(File)[0]+suffix
    file_line = '# Data file: %s\n' % os.path.basename(str(File))
    mask_line = '# Mask file: %s\n' % os.path.basename(str(maskFile))
    aoi_line = '# AOI box: %s\n' % str(box)

    try:
        # Read AOI line from existing txt file
        fl = open(txtFile,'r')
        lines = fl.readlines()
        fl.close()
        if checkAoi:
            try:    aoi_line_orig = [i for i in lines if '# AOI box:' in i][0]
            except: aoi_line_orig = ''
        else:
            aoi_line_orig = aoi_line
        try:    mask_line_orig = [i for i in lines if '# Mask file:' in i][0]
        except: mask_line_orig = ''
        if (aoi_line_orig == aoi_line \
            and mask_line_orig == mask_line \
            and not update_file(txtFile, [File, maskFile], check_readable=False)):
            read_txt = True
    except: pass

    if read_txt:
        print(txtFile+' already exists, read it directly')
        txtContent = np.loadtxt(txtFile, dtype=str)
        mean_list = [float(i) for i in txtContent[:,1]]
        date_list = [i for i in txtContent[:,0]]
        return mean_list, date_list


    # Calculate mean coherence list
    if k in multi_group_hdf5_file+multi_dataset_hdf5_file:
        print 'calculating spatial average of file: '+os.path.basename(File)
        h5file = h5py.File(File,'r')
        epochList = sorted(h5file[k].keys())
        epochNum  = len(epochList)

        mean_list   = []
        prog_bar = ptime.progress_bar(maxValue=epochNum, prefix='calculating: ')
        for i in range(epochNum):
            epoch = epochList[i]
            if k in multi_group_hdf5_file:
                dset = h5file[k][epoch].get(epoch)
            elif k in multi_dataset_hdf5_file:
                dset = h5file[k].get(epoch)
            else:  print('Unrecognized group type: '+k)
            
            data = dset[box[1]:box[3],box[0]:box[2]]
            if not mask is None:
                data[mask==0] = np.nan
            ## supress warning 
            ## url - http://stackoverflow.com/questions/29688168/mean-nanmean-and-warning-mean-of-empty-slice
            with warnings.catch_warnings():
                warnings.simplefilter("ignore", category=RuntimeWarning)
                mean_list.append(np.nanmean(data))
            prog_bar.update(i+1)
        prog_bar.close()
        del data
    else:
        data,atr = readfile.read(File, box)
        if not mask is None:
            data[mask==0] = np.nan
        with warnings.catch_warnings():
            warnings.simplefilter("ignore", category=RuntimeWarning)
            mean_list = [np.nanmean(data)]

    # Get date/pair list
    if k in multi_group_hdf5_file:
        date_list = pnet.get_date12_list(File)
        # Temp/Perp Baseline
        m_dates = [date12.split('-')[0] for date12 in date_list]
        s_dates = [date12.split('-')[1] for date12 in date_list]
        date6_list = ptime.yymmdd(sorted(list(set(m_dates + s_dates))))
        tbase_ts_list = ptime.date_list2tbase(date6_list)[0]
        tbase_list = []
        pbase_list = []
        for i in range(epochNum):
            ifgram = epochList[i]
            pbase_top    = float(h5file[k][ifgram].attrs['P_BASELINE_TOP_HDR'])
            pbase_bottom = float(h5file[k][ifgram].attrs['P_BASELINE_BOTTOM_HDR'])
            pbase = (pbase_bottom+pbase_top)/2.0
            pbase_list.append(pbase)

            m_idx = date6_list.index(m_dates[i])
            s_idx = date6_list.index(s_dates[i])
            tbase = tbase_ts_list[s_idx] - tbase_ts_list[m_idx]
            tbase_list.append(tbase)

    elif k in multi_dataset_hdf5_file:
        date_list = epochList
    else:
        date_list = [os.path.basename(File)]

    try: h5file.close()
    except: pass


    # Write mean coherence list into text file
    if saveList:
        print('write average coherence in space into text file: '+txtFile)
        fl = open(txtFile, 'w')
        # Write comments
        fl.write(file_line)
        fl.write(mask_line)
        fl.write(aoi_line)

        # Write data list
        line_num = len(date_list)
        if k in multi_group_hdf5_file:
            fl.write('#   DATE12        Mean      Btemp/days   Bperp/m   Num\n')
            for i in range(line_num):
                line = '%s    %.4f    %8.0f    %8.1f     %d\n' % (date_list[i], mean_list[i],\
                                                                  tbase_list[i], pbase_list[i], i+1)
                fl.write(line)
        else:
            fl.write('#   DATE12        Mean\n')
            for i in range(line_num):
                line = '%s    %.4f\n' % (date_list[i], mean_list[i])
                fl.write(line)
        fl.close()

    if len(mean_list) == 1:
        mean_list = mean_list[0]
        date_list = date_list[0]
    return mean_list, date_list


def temporal_average(File, outFile=None):
    '''Calculate temporal average.'''
    # Input File Info
    atr = readfile.read_attribute(File)
    k = atr['FILE_TYPE']
    width = int(atr['WIDTH'])
    length = int(atr['FILE_LENGTH'])

    h5file = h5py.File(File)
    epochList = sorted(h5file[k].keys())
    epochList = check_drop_ifgram(h5file)
    epochNum = len(epochList)

    # Calculation
    dMean = np.zeros((length,width))
    prog_bar = ptime.progress_bar(maxValue=epochNum, prefix='calculating: ')
    for i in range(epochNum):
        epoch = epochList[i]
        if k in multi_group_hdf5_file:
            d = h5file[k][epoch].get(epoch)[:]
        elif k in ['timeseries']:
            d = h5file[k].get(epoch)[:]
        else: print(k+' type is not supported currently.'); sys.exit(1)
        dMean += d
        prog_bar.update(i+1)
    prog_bar.close()
    dMean /= float(len(epochList))
    del d
    h5file.close()

    # Output
    if not outFile:
        outFile = os.path.splitext(File)[0]+'_tempAverage.h5'
    print('writing >>> '+outFile)
    h5mean = h5py.File(outFile, 'w')
    group  = h5mean.create_group('mask')
    dset = group.create_dataset(os.path.basename('mask'), data=dMean, compression='gzip')
    for key,value in atr.items():
        group.attrs[key] = value
    h5mean.close()

    return outFile


######################################################################################################
def get_file_list(fileList, abspath=False, coord=None):
    '''Get all existed files matching the input list of file pattern
    Inputs:
        fileList - string or list of string, input file/directory pattern
        abspath  - bool, return absolute path or not
        coord    - string, return files with specific coordinate type: geo or radar
                   if none, skip the checking and return all files
    Output:
        fileListOut - list of string, existed file path/name, [] if not existed
    Example:
        fileList = get_file_list(['*velocity*.h5','timeseries*.h5'])
        fileList = get_file_list('timeseries*.h5')
    '''
    if not fileList:
        return []

    if isinstance(fileList, str):
        fileList = [fileList]

    # Get rid of None element
    fileList = [x for x in fileList if x!=None]
    fileListOut = []
    for i in range(len(fileList)):
        file0 = fileList[i]
        fileList0 = glob.glob(file0)
        fileListOut += sorted(list(set(fileList0) - set(fileListOut)))

    if abspath:
        fileListOut = [os.path.abspath(i) for i in fileListOut]

    if coord is not None:
        fileListOutBk = list(fileListOut)
        for fname in fileListOutBk:
            atr = readfile.read_attribute(fname)
            if coord in ['geo']:
                if 'Y_FIRST' not in atr.keys():
                    fileListOut.remove(fname)
            elif coord in ['radar','rdr','rdc']:
                if 'Y_FIRST' in atr.keys():
                    fileListOut.remove(fname)
            else:
                raise ValueError('Input coord type: '+str(coord)+'\n. Only support geo, radar, rdr, rdc inputs.')

    return fileListOut


##################################################################
def check_file_size(fname_list, mode_width=None, mode_length=None):
    '''Check file size in the list of files, and drop those not in the same size with majority.'''
    # If input file list is empty
    if not fname_list:
        return fname_list, None, None

    # Read Width/Length list
    width_list = []
    length_list = []
    for fname in fname_list:
        atr = readfile.read_attribute(fname)
        width_list.append(atr['WIDTH'])
        length_list.append(atr['FILE_LENGTH'])

    # Mode of Width and Length
    if not mode_width:
        mode_width = mode(width_list)
    if not mode_length:
        mode_length = mode(length_list)
    
    # Update Input List
    fname_list_out = list(fname_list)
    if width_list.count(mode_width)!=len(width_list) or length_list.count(mode_length)!=len(length_list):
        print('%%%%%%%%%%%%%%%%%%%%%%%%%%%%%%%%%%%%%%%%%%%%%')
        print('WARNING: Some files may have the wrong dimensions!')
        print('All files should have the same size.')
        print('The width and length of the majority of files are: %s, %s' % (mode_width, mode_length))
        print('But the following files have different dimensions and thus will not be loaded:')
        for i in range(len(fname_list)):
            if width_list[i] != mode_width or length_list[i] != mode_length:
                print('%s    width: %s  length: %s' % (fname_list[i], width_list[i], length_list[i]))
                fname_list_out.remove(fname_list[i])
        print('\nNumber of files left: '+str(len(fname_list_out)))
        print('%%%%%%%%%%%%%%%%%%%%%%%%%%%%%%%%%%%%%%%%%%%%')

    return fname_list_out, mode_width, mode_length


def mode (thelist):
    '''Find Mode (most common) item in the list'''
    if not thelist:
        return None
    if len(thelist) == 1:
        return thelist[0]

    counts = {}
    for item in thelist:
        counts[item] = counts.get(item, 0) + 1
    maxcount = 0
    maxitem  = None
    for k, v in list(counts.items()):
        if v > maxcount:
            maxitem  = k
            maxcount = v

    if maxcount == 1:
        print("All values only appear once")
        return None
    elif list(counts.values()).count(maxcount) > 1:
        print("List has multiple modes")
        return None
    else:
        return maxitem


######################################################################################################
def range_ground_resolution(atr, print_msg=False):
    '''Get range resolution on the ground in meters, from ROI_PAC attributes, for file in radar coord'''
    if 'X_FIRST' in list(atr.keys()):
        print('Input file is in geo coord, no range resolution info.')
        return
    inc_angle = incidence_angle(atr, 0, print_msg)
    rg_step = float(atr['RANGE_PIXEL_SIZE'])/np.sin(inc_angle/180.0*np.pi)
    return rg_step

def azimuth_ground_resolution(atr):
    '''Get azimuth resolution on the ground in meters, from ROI_PAC attributes, for file in radar coord'''
    if 'X_FIRST' in list(atr.keys()):
        print('Input file is in geo coord, no azimuth resolution info.')
        return
    try:    processor = atr['INSAR_PROCESSOR']
    except: processor = atr['PROCESSOR']
    if processor in ['roipac','isce']:
        Re = float(atr['EARTH_RADIUS'])
        Height = float(atr['HEIGHT'])
        az_step = float(atr['AZIMUTH_PIXEL_SIZE']) *Re/(Re+Height)
    elif processor == 'gamma':
        try: atr = readfile.attribute_gamma2roipac(atr)
        except: pass
        az_step = float(atr['AZIMUTH_PIXEL_SIZE'])
    return az_step


#########################################################################
##### Use geomap*.trans file for precious (pixel-level) coord conversion
def get_lookup_row_col(y, x, lut_y, lut_x, y_factor=10, x_factor=10, geoCoord=False):
    '''Get row/col number in y/x value matrix from input y/x
    Use overlap mean value between y and x buffer;
    To support point outside of value pool/matrix, could use np.polyfit to fit a line
    for y and x value buffer and return the intersection point row/col
    '''
    ymin = y - y_factor
    xmin = x - x_factor
    if not geoCoord:
        ymin = max(ymin, 0.5)
        xmin = max(xmin, 0.5)
    mask_y = np.multiply(lut_y >= ymin, lut_y <= (y+y_factor))
    mask_x = np.multiply(lut_x >= xmin, lut_x <= (x+x_factor))
    row, col = np.nanmean(np.where(np.multiply(mask_y, mask_x)), axis=1)
    return row, col

def glob2radar(lat, lon, lookupFile=None, atr_rdr=dict(), print_msg=True):
    '''Convert geo coordinates into radar coordinates.
    Inputs:
        lat/lon    - np.array, float, latitude/longitude
        lookupFile - string, trans/look up file
        atr_rdr    - dict, attributes of file in radar coord, optional but recommended.
    Output:
        az/rg     - np.array, float, range/azimuth pixel number
        az/rg_res - float, residul/uncertainty of coordinate conversion
    '''
    lookupFile = get_lookup_file(lookupFile)
    if not lookupFile:
        print('WARNING: No lookup table found! Can not convert coordinates without it.')
        return None
    atr_lut = readfile.read_attribute(lookupFile)
    if print_msg:
        print 'reading file: '+lookupFile

    #####For lookup table in geo-coord, read value directly
    if 'Y_FIRST' in atr_lut.keys():
        # Get lat/lon resolution/step in meter
<<<<<<< HEAD
        earth_radius = 6371.0e3
        lut_x = readfile.read(lookupFile, epoch='rangeCoord')[0]
        lut_y = readfile.read(lookupFile, epoch='azimuthCoord')[0]
        lat0 = float(atr_lut['Y_FIRST'])
        lon0 = float(atr_lut['X_FIRST'])
        lat_center = lat0 + float(atr_lut['Y_STEP'])*float(atr_lut['FILE_LENGTH'])/2
        lat_step_deg = float(atr_lut['Y_STEP'])
        lon_step_deg = float(atr_lut['X_STEP'])
=======
        earth_radius = 6371.0e3;    # in meter
        print('reading file: '+transFile)
        trans_rg, trans_atr = readfile.read(transFile, (), 'range')
        trans_az = readfile.read(transFile, (), 'azimuth')[0]
        lat_first = float(trans_atr['Y_FIRST'])
        lon_first = float(trans_atr['X_FIRST'])
        lat_center = lat_first + float(trans_atr['Y_STEP'])*float(trans_atr['FILE_LENGTH'])/2
        lat_step_deg = float(trans_atr['Y_STEP'])
        lon_step_deg = float(trans_atr['X_STEP'])
>>>>>>> 0735328f
        lat_step = lat_step_deg*np.pi/180.0*earth_radius
        lon_step = lon_step_deg*np.pi/180.0*earth_radius*np.cos(lat_center*np.pi/180)

        # Get range/azimuth ground resolution/step in meter
        x_factor = 2
        y_factor = 2
        az0 = 0
        rg0 = 0
        if 'Y_FIRST' not in atr_rdr.keys():
            az_step = azimuth_ground_resolution(atr_rdr)
            rg_step = range_ground_resolution(atr_rdr, print_msg)
            x_factor = np.ceil(abs(lon_step)/rg_step).astype(int)
            y_factor = np.ceil(abs(lat_step)/az_step).astype(int)
            if 'subset_y0' in atr_rdr.keys():
                az0 = int(atr_rdr['subset_y0'])
            if 'subset_x0' in atr_rdr.keys():
                rg0 = int(atr_rdr['subset_x0'])

        width  = int(atr_lut['WIDTH'])
        row = np.rint((lat - lat0)/lat_step_deg).astype(int)
        col = np.rint((lon - lon0)/lon_step_deg).astype(int)
        rg = np.rint(lut_x[row, col]).astype(int) - rg0
        az = np.rint(lut_y[row, col]).astype(int) - az0


    #####For lookup table in radar-coord, search the buffer and use center pixel
    else:
        lut_x = readfile.read(lookupFile, epoch='lon')[0]
        lut_y = readfile.read(lookupFile, epoch='lat')[0]
        az = np.zeros(lat.shape)
        rg = np.zeros(lat.shape)
        x_factor = 10
        y_factor = 10
        try:    earth_radius = float(atr_rdr['EARTH_RADIUS'])
        except: earth_radius = 6371.0e3
        az_step = azimuth_ground_resolution(atr_rdr)
        rg_step = range_ground_resolution(atr_rdr)
        lat0 = np.nanmax(lat)
        lat1 = np.nanmin(lat)
        az_step_deg = 180. / np.pi * az_step / earth_radius
        rg_step_deg = 180. / np.pi * rg_step / (earth_radius*np.cos((lat0+lat1)/2*np.pi/180.))

        if lat.size == 1:
            az, rg = get_lookup_row_col(lat, lon, lut_y, lut_x,\
                                        y_factor*az_step_deg, x_factor*rg_step_deg, geoCoord=True)
        else:
<<<<<<< HEAD
            for i in range(rg.size):
                az[i], rg[i] = get_lookup_row_col(lat[i], lon[i], lut_y, lut_x,\
                                                  y_factor*az_step_deg, x_factor*rg_step_deg, geoCoord=True)
        az = np.rint(az).astype(int)
        rg = np.rint(rg).astype(int)
    rg_resid = x_factor
    az_resid = y_factor
=======
            x_factor = 10
            y_factor = 10
            az0 = 0
            rg0 = 0

        width  = int(trans_atr['WIDTH'])
        row = np.rint((lat - lat_first)/lat_step_deg).astype(int)
        col = np.rint((lon - lon_first)/lon_step_deg).astype(int)
        rg = np.rint(trans_rg[row, col]).astype(int) - rg0
        az = np.rint(trans_az[row, col]).astype(int) - az0
        rg_resid = x_factor
        az_resid = y_factor

    ########## Simple conversion using 2D linear transformation, with 4 corners' lalo info
    elif atr_rdr:
        print('finding approximate radar coordinate with 2D linear transformation estimation.')
        print('    using four corner lat/lon info from '+rdrFile+' file.')
        # This method only works for whole frame/track, thus input file cannot be subsetted before.
        if 'subset_x0' in list(atr_rdr.keys()):
            print('WARNING: Cannot use subset file as input! No coordinate converted.')
            return None

        LAT_REF1=float(atr_rdr['LAT_REF1'])
        LAT_REF2=float(atr_rdr['LAT_REF2'])
        LAT_REF3=float(atr_rdr['LAT_REF3'])
        LAT_REF4=float(atr_rdr['LAT_REF4'])
        LON_REF1=float(atr_rdr['LON_REF1'])
        LON_REF2=float(atr_rdr['LON_REF2'])
        LON_REF3=float(atr_rdr['LON_REF3'])
        LON_REF4=float(atr_rdr['LON_REF4'])
        W =      float(atr_rdr['WIDTH'])
        L =      float(atr_rdr['FILE_LENGTH'])

        LAT_REF = np.array([LAT_REF1,LAT_REF2,LAT_REF3,LAT_REF4]).reshape(4,1)
        LON_REF = np.array([LON_REF1,LON_REF2,LON_REF3,LON_REF4]).reshape(4,1)
        X = np.array([1,W,1,W]).reshape(4,1)
        Y = np.array([1,1,L,L]).reshape(4,1)
    
        ### estimate 2D tranformation from Lease Square
        A = np.hstack([LAT_REF,LON_REF,np.ones((4,1))])
        B = np.hstack([X,Y])
        affine_par = np.linalg.lstsq(A,B)[0]
        res = B - np.dot(A,affine_par)
        res_mean = np.mean(np.abs(res),0)
        rg_resid = (res_mean[0]+0.5).astype(int)
        az_resid = (res_mean[1]+0.5).astype(int)
        print('Residul - rg: '+str(rg_resid)+', az: '+str(az_resid))
    
        ### calculate radar coordinate of inputs
        N = len(lat)
        A = np.hstack([lat.reshape(N,1), lon.reshape(N,1), np.ones((N,1))])
        rg = np.rint(np.dot(A, affine_par[:,0])).astype(int)
        az = np.rint(np.dot(A, affine_par[:,1])).astype(int)
  
>>>>>>> 0735328f
    return az, rg, az_resid, rg_resid


def radar2glob(az, rg, lookupFile=None, atr_rdr=dict(), print_msg=True):
    '''Convert radar coordinates into geo coordinates
    Inputs:
        rg/az      - np.array, int, range/azimuth pixel number
        lookupFile - string, trans/look up file
        atr_rdr    - dict, attributes of file in radar coord, optional but recommended.
    Output:
        lon/lat    - np.array, float, longitude/latitude of input point (rg,az); nan if not found.
        latlon_res - float, residul/uncertainty of coordinate conversion
    '''
<<<<<<< HEAD
    lookupFile = get_lookup_file(lookupFile)
    if not lookupFile:
        print('WARNING: No lookup table found! Can not convert coordinates without it.')
        return None
    atr_lut = readfile.read_attribute(lookupFile)
    if print_msg:
        print 'reading file: '+lookupFile

    #####For lookup table in geo-coord, search the buffer and use center pixel
    if 'Y_FIRST' in atr_lut.keys():
        if 'subset_x0' in atr_rdr.keys():
=======
    try:    transFile = glob.glob(transFile)[0]
    except: transFile = None

    ##### Use geomap*.trans file for precious (pixel-level) coord conversion
    def get_trans_row_col4radar(az, rg, trans_az, trans_rg, x_factor=10, y_factor=10):
        mask_rg = np.multiply(trans_rg>=max(rg-x_factor,0.5), trans_rg<=rg+x_factor)
        mask_az = np.multiply(trans_az>=max(az-y_factor,0.5), trans_az<=az+y_factor)
        idx = np.where(np.multiply(mask_rg, mask_az))
        trans_row, trans_col = np.nanmean(idx,1)
        return trans_row, trans_col

    ## by searching pixels in trans file with value falling buffer lat/lon value
    if transFile:
        # if
        if 'subset_x0' in list(atr_rdr.keys()):
>>>>>>> 0735328f
            rg += int(atr_rdr['subset_x0'])
            az += int(atr_rdr['subset_y0'])        

        # Get lat/lon resolution/step in meter
        earth_radius = 6371.0e3;    # in meter
<<<<<<< HEAD
        lut_x = readfile.read(lookupFile, epoch='rangeCoord')[0]
        lut_y = readfile.read(lookupFile, epoch='azimuthCoord')[0]
        lat0 = float(atr_lut['Y_FIRST'])
        lon0 = float(atr_lut['X_FIRST'])
        lat_center = lat0 + float(atr_lut['Y_STEP'])*float(atr_lut['FILE_LENGTH'])/2
        lat_step_deg = float(atr_lut['Y_STEP'])
        lon_step_deg = float(atr_lut['X_STEP'])
=======
        if print_msg:
            print('reading file: '+transFile)
        trans_rg, trans_atr = readfile.read(transFile, (), 'range')
        trans_az = readfile.read(transFile, (), 'azimuth')[0]
        lat_first = float(trans_atr['Y_FIRST'])
        lon_first = float(trans_atr['X_FIRST'])
        lat_center = lat_first + float(trans_atr['Y_STEP'])*float(trans_atr['FILE_LENGTH'])/2
        lat_step_deg = float(trans_atr['Y_STEP'])
        lon_step_deg = float(trans_atr['X_STEP'])
>>>>>>> 0735328f
        lat_step = lat_step_deg*np.pi/180.0*earth_radius
        lon_step = lon_step_deg*np.pi/180.0*earth_radius*np.cos(lat_center*np.pi/180)

        # Get range/azimuth ground resolution/step
        x_factor = 10
        y_factor = 10
        if 'Y_FIRST' not in atr_rdr.keys():
            az_step = azimuth_ground_resolution(atr_rdr)
            rg_step = range_ground_resolution(atr_rdr, print_msg)
            x_factor = 2*np.ceil(abs(lon_step)/rg_step)
            y_factor = 2*np.ceil(abs(lat_step)/az_step)

        lut_row = np.zeros(rg.shape)
        lut_col = np.zeros(rg.shape)
        if rg.size == 1:
            lut_row, lut_col = get_lookup_row_col(az, rg, lut_y, lut_x, y_factor, x_factor)
        else:
            for i in range(rg.size):
                lut_row[i], lut_col[i] = get_lookup_row_col(az[i], rg[i], lut_y, lut_x, y_factor, x_factor)
        lat = lut_row*lat_step_deg + lat0
        lon = lut_col*lon_step_deg + lon0
        lat_resid = abs(y_factor*lat_step_deg)
        lon_resid = abs(x_factor*lon_step_deg)

<<<<<<< HEAD
    #####For lookup table in radar-coord, read the value directly.
    else:
        lut_x = readfile.read(lookupFile, epoch='lon')[0]
        lut_y = readfile.read(lookupFile, epoch='lat')[0]
        lat = lut_y[az, rg]
        lon = lut_x[az, rg]

        x_factor = 2
        y_factor = 2
        try:    earth_radius = float(atr_rdr['EARTH_RADIUS'])
        except: earth_radius = 6371.0e3
        az_step = azimuth_ground_resolution(atr_rdr)
        rg_step = range_ground_resolution(atr_rdr)
        lat0 = np.nanmax(lat)
        lat1 = np.nanmin(lat)
        az_step_deg = 180. / np.pi * az_step / earth_radius
        rg_step_deg = 180. / np.pi * rg_step / (earth_radius*np.cos((lat0+lat1)/2*np.pi/180.))
        lat_resid = abs(y_factor * az_step_deg)
        lon_resid = abs(x_factor * rg_step_deg)
=======
        lat = trans_row*lat_step_deg + lat_first
        lon = trans_col*lon_step_deg + lon_first
        lat_resid = y_factor*lat_step_deg
        lon_resid = x_factor*lon_step_deg

    ##### Use corner lat/lon for rough (ten-pixels or more level) coord conversion
    ## by estimating a simple 2D linear transformation
    elif atr_rdr:
        # This method only works for whole frame/track, thus input file cannot be subsetted before.
        if 'subset_x0' in list(atr_rdr.keys()):
            print('WARNING: Cannot use subset file as input! No coordinate converted.')
            return None
        
        LAT_REF1=float(atr_rdr['LAT_REF1'])
        LAT_REF2=float(atr_rdr['LAT_REF2'])
        LAT_REF3=float(atr_rdr['LAT_REF3'])
        LAT_REF4=float(atr_rdr['LAT_REF4'])
        LON_REF1=float(atr_rdr['LON_REF1'])
        LON_REF2=float(atr_rdr['LON_REF2'])
        LON_REF3=float(atr_rdr['LON_REF3'])
        LON_REF4=float(atr_rdr['LON_REF4'])
        W =      float(atr_rdr['WIDTH'])
        L =      float(atr_rdr['FILE_LENGTH'])
        
        LAT_REF = np.array([LAT_REF1,LAT_REF2,LAT_REF3,LAT_REF4]).reshape(4,1)
        LON_REF = np.array([LON_REF1,LON_REF2,LON_REF3,LON_REF4]).reshape(4,1)
        X = np.array([1,W,1,W]).reshape(4,1)
        Y = np.array([1,1,L,L]).reshape(4,1)
        
        ### estimate 2D tranformation from Lease Square
        A = np.hstack([X,Y,np.ones((4,1))])
        B = np.hstack([LAT_REF,LON_REF])
        affine_par = np.linalg.lstsq(A,B)[0]
        res = B - np.dot(A,affine_par)
        res_mean = np.mean(np.abs(res),0)
        lat_resid = res_mean[0]
        lon_resid = res_mean[1]
        if print_msg:
            print('Residul - lat: '+str(lat_resid)+', lon: '+str(lon_resid))
        
        ### calculate geo coordinate of inputs
        N = len(rg)
        A = np.hstack([rg.reshape(N,1), az.reshape(N,1), np.ones((N,1))])
        lat = np.dot(A, affine_par[:,0])
        lon = np.dot(A, affine_par[:,1])
        
    else:
        print('No geomap*.trans or radar coord file found!')
        return None
>>>>>>> 0735328f

    return lat, lon, lat_resid, lon_resid


#########################################################################
def check_variable_name(path):
    s=path.split("/")[0]
    if len(s)>0 and s[0]=="$":
        p0=os.getenv(s[1:])
        path=path.replace(path.split("/")[0],p0)
    return path


#########################################################################
def hillshade(data,scale):
    '''from scott baker, ptisk library '''
    azdeg  = 315.0
    altdeg = 45.0
    az  = azdeg  * np.pi/180.0
    alt = altdeg * np.pi/180.0
    dx, dy = np.gradient(data/scale)
    slope = 0.5*np.pi - np.arctan(np.hypot(dx, dy))
    aspect = np.arctan2(dx, dy)
    data = np.sin(alt)*np.sin(slope) + np.cos(alt)*np.cos(slope)*np.cos(-az - aspect - 0.5*np.pi)
    return data


#################################################################
def date_list(h5file):
    dateList = []
    tbase = []
    k = list(h5file.keys())
    if 'interferograms' in k: k[0] = 'interferograms'
    elif 'coherence'    in k: k[0] = 'coherence'
    ifgram_list = sorted(h5file[k[0]].keys())
    for ifgram in  ifgram_list:
        dates = h5file[k[0]][ifgram].attrs['DATE12'].split('-')
        dates1= h5file[k[0]][ifgram].attrs['DATE12'].split('-')
        if dates[0][0] == '9':      dates[0] = '19'+dates[0]
        else:                       dates[0] = '20'+dates[0]
        if dates[1][0] == '9':      dates[1] = '19'+dates[1]
        else:                       dates[1] = '20'+dates[1]
        if not dates[0] in dateList: dateList.append(dates[0])
        if not dates[1] in dateList: dateList.append(dates[1])
      
    dateList.sort()
    dateList1=[]
    for ni in range(len(dateList)):
        dateList1.append(dateList[ni][2:])
  
    d1 = datetime.datetime(*time.strptime(dateList[0],"%Y%m%d")[0:5])
    for ni in range(len(dateList)):
        d2 = datetime.datetime(*time.strptime(dateList[ni],"%Y%m%d")[0:5])
        diff = d2-d1
        tbase.append(diff.days)
    dateDict = {}
    for i in range(len(dateList)): dateDict[dateList[i]] = tbase[i]
    return tbase,dateList,dateDict,dateList1


######################################
def design_matrix(ifgramFile=None, date12_list=[], referenceDate=None, zero_first=True):
    '''Make the design matrix for the inversion based on date12_list.
    Reference:
        Berardino, P., Fornaro, G., Lanari, R., & Sansosti, E. (2002).
        A new algorithm for surface deformation monitoring based on small
        baseline differential SAR interferograms. IEEE TGRS, 40(11), 2375-2383.

    Input:
        ifgramFile  - string, name/path of interferograms file
        date12_list - list of string, date12 used in calculation in YYMMDD-YYMMDD format
                      use all date12 from ifgramFile if input is empty
    Outputs:
        A - 2D np.array in size of (ifgram_num, date_num-1)
            representing date combination for each interferogram (-1 for master, 1 for slave, 0 for others)
        B - 2D np.array in size of (ifgram_num, date_num-1)
            representing temporal baseline timeseries between master and slave date for each interferogram
    '''
    # Check Inputs
    if not date12_list:
        if ifgramFile:
            date12_list = pnet.get_date12_list(ifgramFile)
        else:
            raise ValueError

    # date12_list to date6_list
    m_dates = [i.split('-')[0] for i in date12_list]
    s_dates = [i.split('-')[1] for i in date12_list]
    date6_list = sorted(list(set(m_dates + s_dates)))
    tbase = np.array(ptime.date_list2tbase(date6_list)[0])
    date_num = len(date6_list)
    ifgram_num = len(date12_list)

    if not referenceDate:
        referenceDate = date6_list[0]
    referenceDate = ptime.yymmdd(referenceDate)
    refIndex = date6_list.index(referenceDate)

    A = np.zeros((ifgram_num, date_num))
    B = np.zeros(A.shape)
    #t = np.zeros((ifgram_num, 2))
    for i in range(ifgram_num):
        m_idx, s_idx = [date6_list.index(j) for j in date12_list[i].split('-')]
        A[i, m_idx] = -1
        A[i, s_idx] = 1
        B[i, m_idx:s_idx] = tbase[m_idx+1:s_idx+1] - tbase[m_idx:s_idx]
        #t[i,:] = [tbase[m_idx], tbase[s_idx]]

    # Remove the 1st date assuming it's zero
    if zero_first:
        A = np.hstack((A[:,0:refIndex], A[:,(refIndex+1):]))
        #A = A[:,1:]
        B = B[:,:-1]

    return A,B


<<<<<<< HEAD
=======
######################################
def timeseries_inversion(ifgramFile, timeseriesFile):
    '''Implementation of the SBAS algorithm.
    modified from sbas.py written by scott baker, 2012 
    
    Usage:
    timeseries_inversion(h5flat,h5timeseries)
      h5flat: hdf5 file with the interferograms 
      h5timeseries: hdf5 file with the output from the inversion
    '''
    total = time.time()

    # Basic Info
    atr = readfile.read_attribute(ifgramFile)
    length = int(atr['FILE_LENGTH'])
    width  = int(atr['WIDTH'])
    pixel_num = length * width

    h5ifgram = h5py.File(ifgramFile,'r')
    ifgram_list = sorted(h5ifgram['interferograms'].keys())
    ifgram_list = check_drop_ifgram(h5ifgram, atr, ifgram_list)
    ifgram_num = len(ifgram_list)

    # Convert ifgram_list to date12/8_list
    date12_list = ptime.list_ifgram2date12(ifgram_list)
    m_dates = [i.split('-')[0] for i in date12_list]
    s_dates = [i.split('-')[1] for i in date12_list]
    date8_list = ptime.yyyymmdd(sorted(list(set(m_dates + s_dates))))
    date_num = len(date8_list)
    tbase_list = ptime.date_list2tbase(date8_list)[0]
    dt = np.diff(tbase_list).reshape((date_num-1,1))

    print('number of interferograms : '+str(ifgram_num))
    print('number of pixels in space: '+str(pixel_num))
    print('number of acquisitions   : '+str(date_num))

    # Design matrix
    A,B = design_matrix(ifgramFile, date12_list)
    B_inv = np.array(np.linalg.pinv(B), np.float32)

    # Reference pixel in space
    try:
        ref_x = int(atr['ref_x'])
        ref_y = int(atr['ref_y'])
        print('reference pixel in y/x: [%d, %d]'%(ref_y, ref_x))
    except:
        print('ERROR: No ref_x/y found! Can not inverse interferograms without reference in space.')
        print('run seed_data.py '+ifgramFile+' --mark-attribute for a quick referencing.')
        sys.exit(1)

    ##### Inversion Function
    def ts_inverse(dataLine, B_inv, dt, date_num):
        numPoint = dataLine.shape[1]
        tmp_rate = np.dot(B_inv, dataLine)
        defo1 = tmp_rate * np.tile(dt,(1,numPoint))
        defo0 = np.array([0.]*numPoint,np.float32)
        defo  = np.vstack((defo0, np.cumsum(defo1,axis=0)))
        return defo

    ##### Read Interferograms
    print('Reading interferograms ...')
    data = np.zeros((ifgram_num,pixel_num), np.float32)
    prog_bar = ptime.progress_bar(maxValue=ifgram_num, prefix='loading: ')
    for j in range(ifgram_num):
        ifgram = ifgram_list[j]
        group = h5ifgram['interferograms'][ifgram]
        d = group.get(ifgram)[:]
        d -= d[ref_y, ref_x]
        data[j] = d.flatten(1)
        prog_bar.update(j+1, suffix=date12_list[j])
    h5ifgram.close()
    prog_bar.close()

    ##### Inversion
    print('Inversing time series ...')
    dataPoint = np.zeros((ifgram_num,1),np.float32)
    dataLine  = np.zeros((ifgram_num,width),np.float32)
    tempDeformation = np.zeros((date_num,pixel_num),np.float32)

    prog_bar = ptime.progress_bar(maxValue=length, prefix='calculating: ')
    for i in range(length):
        dataLine = data[:,i*width:(i+1)*width]
        defoLine = ts_inverse(dataLine, B_inv, dt, date_num)
        tempDeformation[:,i*width:(i+1)*width] = defoLine
        prog_bar.update(i+1, every=length/100)
    prog_bar.close()
    del data

    ##### Time Series Data Preparation
    print('converting phase to range')
    timeseries = np.zeros((date_num,length,width),np.float32)
    phase2range = -1*float(atr['WAVELENGTH'])/(4.*np.pi)
    for i in range(date_num):
        timeseries[i] = tempDeformation[i].reshape(width,length).T
        timeseries[i] *= phase2range
    del tempDeformation
  
    ##### Output Time Series File
    print('writing >>> '+timeseriesFile)
    print('number of dates: '+str(date_num))
    h5timeseries = h5py.File(timeseriesFile,'w')
    group = h5timeseries.create_group('timeseries')
    prog_bar = ptime.progress_bar(maxValue=date_num, prefix='writing: ')
    for i in range(date_num):
        date = date8_list[i]
        dset = group.create_dataset(date, data=timeseries[i], compression='gzip')
        prog_bar.update(i+1, suffix=date)
    prog_bar.close()

    ## Attributes
    print('calculating perpendicular baseline timeseries')
    pbase, pbase_top, pbase_bottom = perp_baseline_ifgram2timeseries(ifgramFile, ifgram_list)
    # convert np.array into string with each item separated by white space
    pbase = str(pbase.tolist()).translate(None,'[],')
    pbase_top = str(pbase_top.tolist()).translate(None,'[],')
    pbase_bottom = str(pbase_bottom.tolist()).translate(None,'[],')
    atr['P_BASELINE_TIMESERIES'] = pbase
    atr['P_BASELINE_TOP_TIMESERIES'] = pbase_top
    atr['P_BASELINE_BOTTOM_TIMESERIES'] = pbase_bottom
    atr['ref_date'] = date8_list[0]
    for key,value in atr.items():
        group.attrs[key] = value
    h5timeseries.close()
    print('Time series inversion took ' + str(time.time()-total) +' secs\nDone.')
    return timeseriesFile

    
>>>>>>> 0735328f
###################################################
def timeseries_inversion_FGLS(h5flat,h5timeseries):
    '''Implementation of the SBAS algorithm.
    
    Usage:
    timeseries_inversion(h5flat,h5timeseries)
      h5flat: hdf5 file with the interferograms 
      h5timeseries: hdf5 file with the output from the inversion
    ##################################################'''
  
    total = time.time()
    A,B = design_matrix(h5flat)
    tbase,dateList,dateDict,dateDict2 = date_list(h5flat)
    dt = np.diff(tbase)
    B1 = np.linalg.pinv(B)
    B1 = np.array(B1,np.float32)
    ifgram_list = list(h5flat['interferograms'].keys())
    ifgram_num = len(ifgram_list)
    #dset = h5flat[ifgram_list[0]].get(h5flat[ifgram_list[0]].keys()[0])
    #data = dset[0:dset.shape[0],0:dset.shape[1]]
    dset=h5flat['interferograms'][ifgram_list[0]].get(ifgram_list[0])
    data = dset[0:dset.shape[0],0:dset.shape[1]] 
    pixel_num = np.shape(data)[0]*np.shape(data)[1]
    print('Reading in the interferograms')
    #print ifgram_num,pixel_num
    print('number of interferograms: '+str(ifgram_num))
    print('number of pixels: '+str(pixel_num))
    pixel_num_step = int(pixel_num/10)
  
    data = np.zeros((ifgram_num,pixel_num),np.float32)
    for ni in range(ifgram_num):
        dset=h5flat['interferograms'][ifgram_list[ni]].get(ifgram_list[ni])
        #dset = h5flat[ifgram_list[ni]].get(h5flat[ifgram_list[ni]].keys()[0])
        d = dset[0:dset.shape[0],0:dset.shape[1]]
        #print np.shape(d)

    del d
    dataPoint = np.zeros((ifgram_num,1),np.float32)
    modelDimension = np.shape(B)[1]
    ts_data = np.zeros((date_num,pixel_num),np.float32)
    for ni in range(pixel_num):
        dataPoint = data[:,ni]
        nan_ndx = dataPoint == 0.
        fin_ndx = dataPoint != 0.
        nan_fin = dataPoint.copy()
        nan_fin[nan_ndx] = 1
        if not nan_fin.sum() == len(nan_fin):
            B1tmp = np.dot(B1,np.diag(fin_ndx))
            tmpe_ratea = np.dot(B1tmp,dataPoint)
            zero = np.array([0.],np.float32)
            defo = np.concatenate((zero,np.cumsum([tmpe_ratea*dt])))
            ts_data[:,ni] = defo
        #if not np.remainder(ni,10000): print 'Processing point: %7d of %7d ' % (ni,pixel_num)
        if not np.remainder(ni,pixel_num_step):
            print('Processing point: %8d of %8d, %3d' % (ni,pixel_num,(10*ni/pixel_num_step))+'%')
    del data
    timeseries = np.zeros((date_num,np.shape(dset)[0],np.shape(dset)[1]),np.float32)
    factor = -1*float(h5flat['interferograms'][ifgram_list[0]].attrs['WAVELENGTH'])/(4.*np.pi)
    for ni in range(date_num):
        timeseries[ni] = ts_data[ni].reshape(np.shape(dset)[1],np.shape(dset)[0]).T
        timeseries[ni] = timeseries[ni]*factor
    del ts_data
    timeseriesDict = {}
    for key, value in h5flat['interferograms'][ifgram_list[0]].attrs.items():
        timeseriesDict[key] = value 
  
    dateIndex={}
    for ni in range(len(dateList)):
        dateIndex[dateList[ni]]=ni
    if not 'timeseries' in h5timeseries:
        group = h5timeseries.create_group('timeseries')
        for key,value in timeseriesDict.items():
            group.attrs[key] = value
    
    for date in dateList:
        if not date in h5timeseries['timeseries']:
            dset = group.create_dataset(date, data=timeseries[dateIndex[date]], compression='gzip')
    print('Time series inversion took ' + str(time.time()-total) +' secs')



def timeseries_inversion_L1(h5flat,h5timeseries):
    try:
        from .l1 import l1
        from cvxopt import normal,matrix
    except:
        print('-----------------------------------------------------------------------')
        print('cvxopt should be installed to be able to use the L1 norm minimization.')
        print('-----------------------------------------------------------------------')
        sys.exit(1)
        #modified from sbas.py written by scott baker, 2012 
  
    
    total = time.time()
    A,B = design_matrix(h5flat)
    tbase,dateList,dateDict,dateDict2 = date_list(h5flat)
    dt = np.diff(tbase)
    BL1 = matrix(B)
    B1 = np.linalg.pinv(B)
    B1 = np.array(B1,np.float32)
    ifgram_list = list(h5flat['interferograms'].keys())
    ifgram_num = len(ifgram_list)
    #dset = h5flat[ifgram_list[0]].get(h5flat[ifgram_list[0]].keys()[0])
    #data = dset[0:dset.shape[0],0:dset.shape[1]]
    dset=h5flat['interferograms'][ifgram_list[0]].get(ifgram_list[0]) 
    data = dset[0:dset.shape[0],0:dset.shape[1]] 
    pixel_num = np.shape(data)[0]*np.shape(data)[1]
    print('Reading in the interferograms')
    print(ifgram_num,pixel_num)
  
    #data = np.zeros((ifgram_num,pixel_num),np.float32)
    data = np.zeros((ifgram_num,pixel_num))
    for ni in range(ifgram_num):
        dset=h5flat['interferograms'][ifgram_list[ni]].get(ifgram_list[ni])
        #dset = h5flat[ifgram_list[ni]].get(h5flat[ifgram_list[ni]].keys()[0])
        d = dset[0:dset.shape[0],0:dset.shape[1]]
        #print np.shape(d)
    
        data[ni] = d.flatten(1)
    del d
    dataPoint = np.zeros((ifgram_num,1),np.float32)
    modelDimension = np.shape(B)[1]
<<<<<<< HEAD
    ts_data = np.zeros((date_num,pixel_num),np.float32)
    print data.shape
=======
    tempDeformation = np.zeros((date_num,pixel_num),np.float32)
    print(data.shape)
>>>>>>> 0735328f
    DataL1=matrix(data)
    L1ORL2=np.ones((pixel_num,1))
    for ni in range(pixel_num):
        print(ni)
        dataPoint = data[:,ni]
        nan_ndx = dataPoint == 0.
        fin_ndx = dataPoint != 0.
        nan_fin = dataPoint.copy()
        nan_fin[nan_ndx] = 1
        if not nan_fin.sum() == len(nan_fin):
          
            B1tmp = np.dot(B1,np.diag(fin_ndx))
            #tmpe_ratea = np.dot(B1tmp,dataPoint)
            try:
                tmpe_ratea=np.array(l1(BL1,DataL1[:,ni]))
                zero = np.array([0.],np.float32)
                defo = np.concatenate((zero,np.cumsum([tmpe_ratea[:,0]*dt])))
            except:
                tmpe_ratea = np.dot(B1tmp,dataPoint)
                L1ORL2[ni]=0      
                zero = np.array([0.],np.float32)
                defo = np.concatenate((zero,np.cumsum([tmpe_ratea*dt])))
    
<<<<<<< HEAD
            ts_data[:,ni] = defo
        if not np.remainder(ni,10000): print 'Processing point: %7d of %7d ' % (ni,pixel_num)
=======
            tempDeformation[:,ni] = defo
        if not np.remainder(ni,10000): print('Processing point: %7d of %7d ' % (ni,pixel_num))
>>>>>>> 0735328f
    del data
    timeseries = np.zeros((date_num,np.shape(dset)[0],np.shape(dset)[1]),np.float32)
    factor = -1*float(h5flat['interferograms'][ifgram_list[0]].attrs['WAVELENGTH'])/(4.*np.pi)
    for ni in range(date_num):
        timeseries[ni] = ts_data[ni].reshape(np.shape(dset)[1],np.shape(dset)[0]).T
        timeseries[ni] = timeseries[ni]*factor
    del ts_data
    L1ORL2=np.reshape(L1ORL2,(np.shape(dset)[1],np.shape(dset)[0])).T
    
    timeseriesDict = {}
    for key, value in h5flat['interferograms'][ifgram_list[0]].attrs.items():
            timeseriesDict[key] = value
  
    dateIndex={}
    for ni in range(len(dateList)):
        dateIndex[dateList[ni]]=ni
    if not 'timeseries' in h5timeseries:
        group = h5timeseries.create_group('timeseries')
        for key,value in timeseriesDict.items():
            group.attrs[key] = value
  
    for date in dateList:
        if not date in h5timeseries['timeseries']:
            dset = group.create_dataset(date, data=timeseries[dateIndex[date]], compression='gzip')
    print('Time series inversion took ' + str(time.time()-total) +' secs')
    L1orL2h5=h5py.File('L1orL2.h5','w')
    gr=L1orL2h5.create_group('mask') 
    dset=gr.create_dataset('mask',data=L1ORL2,compression='gzip')
    L1orL2h5.close()


def perp_baseline_ifgram2timeseries(ifgramFile, ifgram_list=[]):
    '''Calculate perpendicular baseline timeseries from input interferograms file
    Input:
        ifgramFile - string, file name/path of interferograms file
        ifgram_list - list of string, group name that is used for calculation
                      use all if it's empty
    Outputs:
        pbase        - 1D np.array, P_BASELINE_TIMESERIES
        pbase_top    - 1D np.array, P_BASELINE_TOP_TIMESERIES
        pbase_bottom - 1D np.array, P_BASELINE_BOTTOM_TIMESERIES
    '''
    k = readfile.read_attribute(ifgramFile)['FILE_TYPE']
    h5file = h5py.File(ifgramFile,'r')

    if not ifgram_list:
        ifgram_list = sorted(h5file[k].keys())

    # P_BASELINE of all interferograms
    pbase_ifgram = []
    pbase_top_ifgram = []
    pbase_bottom_ifgram = []
    for ifgram in ifgram_list:
        pbase_top    = float(h5file[k][ifgram].attrs['P_BASELINE_TOP_HDR'])
        pbase_bottom = float(h5file[k][ifgram].attrs['P_BASELINE_BOTTOM_HDR'])
        pbase_ifgram.append((pbase_bottom+pbase_top)/2.0)
        pbase_top_ifgram.append(pbase_top)
        pbase_bottom_ifgram.append(pbase_bottom)
    h5file.close()

    # Temporal baseline velocity
    date12_list = ptime.list_ifgram2date12(ifgram_list)
    m_dates = [i.split('-')[0] for i in date12_list]
    s_dates = [i.split('-')[1] for i in date12_list]
    date8_list = ptime.yyyymmdd(sorted(list(set(m_dates + s_dates))))
    tbase_list = ptime.date_list2tbase(date8_list)[0]
    tbase_v = np.diff(tbase_list)

    A,B = design_matrix(ifgramFile, date12_list)
    B_inv = np.linalg.pinv(B)

    pbase_rate        = np.dot(B_inv, pbase_ifgram)
    pbase_top_rate    = np.dot(B_inv, pbase_top_ifgram)
    pbase_bottom_rate = np.dot(B_inv, pbase_bottom_ifgram)

    zero = np.array([0.],np.float32)
    pbase        = np.concatenate((zero,np.cumsum([pbase_rate*tbase_v])))
    pbase_top    = np.concatenate((zero,np.cumsum([pbase_top_rate*tbase_v])))
    pbase_bottom = np.concatenate((zero,np.cumsum([pbase_bottom_rate*tbase_v])))

    return pbase, pbase_top, pbase_bottom


def dBh_dBv_timeseries(ifgramFile):
    h5file = h5py.File(ifgramFile)
    k=list(h5file.keys())
    if 'interferograms' in k: k[0] = 'interferograms'
    elif 'coherence'    in k: k[0] = 'coherence'
    igramList = list(h5file[k[0]].keys())
    dBh_igram=[]
    dBv_igram=[]
    for igram in igramList:
        dBh_igram.append(float(h5file[k[0]][igram].attrs['H_BASELINE_RATE_HDR']))
        dBv_igram.append(float(h5file[k[0]][igram].attrs['V_BASELINE_RATE_HDR']))

    A,B=design_matrix(ifgramFile)
    tbase,dateList,dateDict,dateList1 = date_list(h5file)
    dt = np.diff(tbase)
  
    Bh_rate=np.dot(np.linalg.pinv(B),dBh_igram)
    zero = np.array([0.],np.float32)
    dBh = np.concatenate((zero,np.cumsum([Bh_rate*dt])))
    
    Bv_rate=np.dot(np.linalg.pinv(B),dBv_igram)
    zero = np.array([0.],np.float32)
    dBv = np.concatenate((zero,np.cumsum([Bv_rate*dt])))
  
    h5file.close()
  
    return dBh,dBv

def Bh_Bv_timeseries(ifgramFile):
    h5file = h5py.File(ifgramFile)
    k=list(h5file.keys())
    if 'interferograms' in k: k[0] = 'interferograms'
    elif 'coherence'    in k: k[0] = 'coherence'
    igramList = list(h5file[k[0]].keys())
    Bh_igram=[]
    Bv_igram=[]
    for igram in igramList:
        Bh_igram.append(float(h5file[k[0]][igram].attrs['H_BASELINE_TOP_HDR']))
        Bv_igram.append(float(h5file[k[0]][igram].attrs['V_BASELINE_TOP_HDR']))
  
    A,B=design_matrix(ifgramFile)
    tbase,dateList,dateDict,dateList1 = date_list(h5file)
    dt = np.diff(tbase)
  
    Bh_rate=np.dot(np.linalg.pinv(B),Bh_igram)
    zero = np.array([0.],np.float32)
    Bh = np.concatenate((zero,np.cumsum([Bh_rate*dt])))
  
    Bv_rate=np.dot(np.linalg.pinv(B),Bv_igram)
    zero = np.array([0.],np.float32)
    Bv = np.concatenate((zero,np.cumsum([Bv_rate*dt])))
  
    h5file.close()
  
    return Bh,Bv


def get_file_stack(File, maskFile=None):
    '''Get stack file of input File and return the stack 2D matrix
    Input:   File/maskFile - string
    Output:  stack - 2D np.array matrix
    '''
    stack = None
    atr = readfile.read_attribute(File)
    stackFile = os.path.splitext(File)[0]+'Stacking.h5'

    # Read stack from existed file
    if os.path.isfile(stackFile):
        atrStack = readfile.read_attribute(stackFile)
        if atrStack['WIDTH'] == atr['WIDTH'] and atrStack['FILE_LENGTH'] == atr['FILE_LENGTH']:
            print 'reading stack from existed file: '+stackFile
            stack = readfile.read(stackFile)[0]

    # Calculate stack
    if stack is None:
        print 'calculating stack of input file ...'
        stack = stacking(File)

    # set masked out area into NaN
    if maskFile:
        print 'read mask from file: '+maskFile
        mask = readfile.read(maskFile, epoch='mask')[0]
        stack[mask==0] = np.nan

    return stack


def stacking(File):
    '''Stack multi-temporal dataset into one equivalent to temporal sum
    For interferograms, the averaged velocity is calculated.
    '''

    ## File Info
    atr = readfile.read_attribute(File)
    k = atr['FILE_TYPE']
    length = int(atr['FILE_LENGTH'])
    width = int(atr['WIDTH'])
    if k in ['interferograms']:
        phase2range = -1 * float(atr['WAVELENGTH']) / (4.0 * np.pi)
        atr['FILE_TYPE'] = 'velocity'
        atr['UNIT'] = 'm/yr'
    else:
        atr['FILE_TYPE'] = 'mask'

    ## Calculation
    stack = np.zeros([length,width])
    if k in ['timeseries','interferograms','wrapped','coherence']:
        ##### Input File Info
        h5file = h5py.File(File,'r')
        epochList = sorted(h5file[k].keys())
        epochNum  = len(epochList)
        prog_bar = ptime.progress_bar(maxValue=epochNum, prefix='calculating: ')
        for i in range(epochNum):
            epoch = epochList[i]
            if k == 'timeseries':
                data = h5file[k].get(epoch)[:]
            else:
                data = h5file[k][epoch].get(epoch)[:]
                if k in ['interferograms']:
                    m_date, s_date = h5file[k][epoch].attrs['DATE12'].split('-')
                    t1 = datetime.datetime(*time.strptime(m_date, "%y%m%d")[0:5])
                    t2 = datetime.datetime(*time.strptime(s_date, "%y%m%d")[0:5])
                    dt = float((t2-t1).days)/365.25
                    data *= phase2range / dt
            stack += data
            prog_bar.update(i+1)
        stack *= 1.0/float(epochNum)
        prog_bar.close()
        h5file.close()

<<<<<<< HEAD
        # Write stack file is input file is multi-dataset (large file size usually)
        stackFile = os.path.splitext(File)[0]+'Stacking.h5'
        print 'writing stack file >>> '+stackFile
        writefile.write(stack, atr, stackFile)
=======
    else:
        try: stack, atrStack = readfile.read(File)
        except: print('Cannot read file: '+File); sys.exit(1)
>>>>>>> 0735328f

    else:
        try:
            stack, atrStack = readfile.read(File)
        except:
            print 'Cannot read file: '+File; sys.exit(1)
    return stack


def yymmdd2YYYYMMDD(date):
    if date[0] == '9':      date = '19'+date
    else:                   date = '20'+date
    return date
 

def yyyymmdd(dates):
    datesOut = []
    for date in dates:
        if len(date) == 6:
            if date[0] == '9':  date = '19'+date
            else:               date = '20'+date
        datesOut.append(date)
    return datesOut


def yymmdd(dates):
    datesOut = []
    for date in dates:
        if len(date) == 8:  date = date[2:8]
        datesOut.append(date)
    return datesOut


def make_triangle(dates12,igram1,igram2,igram3):
    dates=[]
    dates.append(igram1.split('-')[0])
    dates.append(igram1.split('-')[1])
    dates.append(igram2.split('-')[1])
    datesyy=[]
    for d in dates:
        datesyy.append(yymmdd2YYYYMMDD(d))
  
    datesyy.sort()
    Igramtriangle=[]
    Igramtriangle.append(datesyy[0][2:]+'-'+datesyy[1][2:])
    Igramtriangle.append(datesyy[0][2:]+'-'+datesyy[2][2:])
    Igramtriangle.append(datesyy[1][2:]+'-'+datesyy[2][2:])
  
    IgramtriangleIndexes=[dates12.index(Igramtriangle[0]),dates12.index(Igramtriangle[1]),dates12.index(Igramtriangle[2])]
    return Igramtriangle,IgramtriangleIndexes

def get_triangles(h5file):
    k=list(h5file.keys())
    igramList=list(h5file[k[0]].keys())
   
    dates12=[]
    for igram in igramList:
        dates12.append(h5file[k[0]][igram].attrs['DATE12'])
    Triangles=[]
    Triangles_indexes=[]
    for igram1 in dates12:
        igram1_date1=igram1.split('-')[0]
        igram1_date2=igram1.split('-')[1]
  
        igram2=[]
        igram2_date2=[]
        for d in dates12:
            if igram1_date2==d.split('-')[0]:
                igram2.append(d)
                igram2_date2.append(d.split('-')[1])

        igram3=[]
        igram3_date2=[]
        for d in dates12:
            if igram1_date1==d.split('-')[0] and d != igram1:
                igram3.append(d)
                igram3_date2.append(d.split('-')[1])
  
        for date in  igram2_date2:
            if date in igram3_date2:
                Igramtriangle,IgramtriangleIndexes = make_triangle(dates12,igram1,igram2[igram2_date2.index(date)],\
                                                                                  igram3[igram3_date2.index(date)])
                if not Igramtriangle in Triangles:
                    Triangles.append(Igramtriangle)
                    Triangles_indexes.append(IgramtriangleIndexes)
  
    numTriangles = np.shape(Triangles_indexes)[0]
    curls=np.zeros([numTriangles,3],dtype=np.int)
    for i in range(numTriangles):
        curls[i][:]=Triangles_indexes[i]
 
    numIgrams=len(igramList)
    C=np.zeros([numTriangles,numIgrams])
    for ni in range(numTriangles):
        C[ni][curls[ni][0]]=1
        C[ni][curls[ni][1]]=-1
        C[ni][curls[ni][2]]=1
 
    return curls,Triangles,C


def generate_curls(curlfile, h5file, Triangles, curls):
    ifgram_list = list(h5file['interferograms'].keys())
    h5curlfile = h5py.File(curlfile,'w')
    gg = h5curlfile.create_group('interferograms')

    curl_num = np.shape(curls)[0]
    prog_bar = ptime.progress_bar(maxValue=curl_num)
    for i in range(curl_num):
        ifgram1 = ifgram_list[curls[i,0]]
        ifgram2 = ifgram_list[curls[i,1]]
        ifgram3 = ifgram_list[curls[i,2]]
        d1 = h5file['interferograms'][ifgram1].get(ifgram1)[:]
        d2 = h5file['interferograms'][ifgram2].get(ifgram2)[:]
        d3 = h5file['interferograms'][ifgram3].get(ifgram3)[:]

        triangle_date = Triangles[i][0]+'_'+Triangles[i][1]+'_'+Triangles[i][2]
        group = gg.create_group(triangle_date)
        dset = group.create_dataset(triangle_date, data=d1+d3-d2, compression='gzip')
        for key, value in h5file['interferograms'][ifgram1].attrs.items():
            group.attrs[key] = value
        prog_bar.update(i+1)

    h5curlfile.close()
    prog_bar.close()
    return curlfile
<|MERGE_RESOLUTION|>--- conflicted
+++ resolved
@@ -43,7 +43,6 @@
 import numpy as np
 import multiprocessing
 
-<<<<<<< HEAD
 import pysar
 import pysar._readfile as readfile
 import pysar._writefile as writefile
@@ -51,14 +50,6 @@
 import pysar._network as pnet
 import pysar._remove_surface as rm
 from pysar._readfile import multi_group_hdf5_file, multi_dataset_hdf5_file, single_dataset_hdf5_file, geometry_dataset
-=======
-import _readfile as readfile
-import _writefile as writefile
-import _datetime as ptime
-import _network as pnet
-import _remove_surface as rm
-from _readfile import multi_group_hdf5_file, multi_dataset_hdf5_file, single_dataset_hdf5_file
->>>>>>> 0735328f
 
 
 ###############################################################################
@@ -233,33 +224,21 @@
             return False
     else:
         atr = readfile.read_attribute(ifgram_file)
-<<<<<<< HEAD
 
     if print_msg:
-        print 'Loaded dataset are processed by %s InSAR software' % atr['INSAR_PROCESSOR']
+        print('Loaded dataset are processed by %s InSAR software' % atr['INSAR_PROCESSOR'])
 
     if 'X_FIRST' in atr.keys():
         geocoded = True
         if print_msg:
-            print 'Loaded dataset are in geo coordinates'
+            print ('Loaded dataset are in geo coordinates')
     else:
         geocoded = False
         if print_msg:
-            print 'Loaded dataset are in radar coordinates'
+            print ('Loaded dataset are in radar coordinates')
 
     if print_msg:
-        print 'Unwrapped interferograms: '+ifgram_file
-=======
-        if print_msg:  print('Unwrapped interferograms: '+ifgram_file)
-
-    if print_msg:  print('Loaded dataset are processed by %s InSAR software' % atr['INSAR_PROCESSOR'])
-    if 'X_FIRST' in list(atr.keys()):
-        geocoded = True
-        if print_msg:  print('Loaded dataset are in geo coordinates')
-    else:
-        geocoded = False
-        if print_msg:  print('Loaded dataset are in radar coordinates')
->>>>>>> 0735328f
+        print ('Unwrapped interferograms: '+ifgram_file)
 
     # Recommended files (None if not found)
     # 2. Spatial coherence for each interferogram
@@ -281,12 +260,7 @@
         if dem_radar_file:
             print('DEM in radar coordinates: '+dem_radar_file)
         elif not geocoded:
-<<<<<<< HEAD
-            print 'WARNING: No DEM file in radar coord found.'
-=======
             print('WARNING: No DEM file in radar coord found.')
-            print("It's supposed to be like: "+str(file_list))
->>>>>>> 0735328f
 
     # 4. DEM in geo coord
     dem_geo_file = get_geometry_file('height', coordType='geo', abspath=True, print_msg=print_msg)
@@ -294,28 +268,15 @@
         if dem_geo_file:
             print('DEM in geo   coordinates: '+dem_geo_file)
         else:
-<<<<<<< HEAD
-            print 'WARNING: No DEM file in geo coord found.'
-=======
             print('WARNING: No DEM file in geo coord found.')
-            print("It's supposed to be like: "+str(file_list))
->>>>>>> 0735328f
 
     # 5. Lookup table file for geocoding
     lookup_file = get_lookup_file(inps.lookup_file, abspath=True, print_msg=print_msg)
     if print_msg:
-<<<<<<< HEAD
         if lookup_file:
-            print 'Lookup table        file: '+lookup_file
+            print('Lookup table        file: '+lookup_file)
         elif not geocoded:
-            print 'No lookup file found! Can not geocode without it!'
-=======
-        if trans_file:
-            print('Mapping transform   file: '+trans_file)
-        elif not geocoded:
-            print('No transform file found! Can not geocode without it!')
-            print("It's supposed to be like: "+str(file_list))
->>>>>>> 0735328f
+            print('No lookup file found! Can not geocode without it!')
 
     ##### Update namespace inps if inputed
     load_complete = True
@@ -326,15 +287,9 @@
     if dem_geo_file is  None  and not (hasattr(inps, 'insarProcessor') and inps.insarProcessor == 'isce'):
         load_complete = False
     if load_complete and print_msg:
-<<<<<<< HEAD
-        print '-----------------------------------------------------------------------------------'
-        print 'All data needed found/loaded/copied. Processed 2-pass InSAR data can be removed.'
-    print '-----------------------------------------------------------------------------------'
-=======
         print('-----------------------------------------------------------------------------------')
         print('All data needed found/loaded/copied. Processed 2-pass InSAR data can be removed.')
-        print('-----------------------------------------------------------------------------------')
->>>>>>> 0735328f
+    print('-----------------------------------------------------------------------------------')
 
     if inps:
         inps.ifgram_file    = ifgram_file
@@ -517,13 +472,8 @@
     and output result to a text file.
     '''
     try:
-<<<<<<< HEAD
         mask = readfile.read(maskFile, epoch='mask')[0]
-        print 'read mask from file: '+maskFile
-=======
-        mask = readfile.read(maskFile)[0]
         print('read mask from file: '+maskFile)
->>>>>>> 0735328f
     except:
         maskFile = None
         print('no mask input, use all pixels')
@@ -609,13 +559,8 @@
     and output result to a text file.
     '''
     try:
-<<<<<<< HEAD
         mask = readfile.read(maskFile, epoch='mask')[0]
-        print 'read mask from file: '+maskFile
-=======
-        mask = readfile.read(maskFile)[0]
         print('read mask from file: '+maskFile)
->>>>>>> 0735328f
     except:
         maskFile = None
         print('no mask input, use all pixels')
@@ -675,13 +620,8 @@
         txtFile = timeseries_coherence('timeseries_ECMWF_demErrInvResid_quadratic.h5')
     '''
     try:
-<<<<<<< HEAD
         mask = readfile.read(maskFile, epoch='mask')[0]
-        print 'read mask from file: '+maskFile
-=======
-        mask = readfile.read(maskFile)[0]
         print('read mask from file: '+maskFile)
->>>>>>> 0735328f
     except:
         maskFile = None
         print('no mask input, use all pixels')
@@ -874,21 +814,11 @@
     num_cores = min(multiprocessing.cpu_count(), file_num, pysar.parallel_num)
     if num_cores <= 1:
         enable_parallel = False
-<<<<<<< HEAD
-        print 'parallel processing is disabled because min of the following two numbers <= 1:'
-        print 'available cpu number of the computer: '+str(multiprocessing.cpu_count())
-        print 'pysar.__init__.py: parallel_num: '+str(pysar.parallel_num)
-    elif print_msg:
-        print 'parallel processing using %d cores ...'%(num_cores)
-
-=======
         print('parallel processing is disabled because min of the following two numbers <= 1:')
         print('available cpu number of the computer: '+str(multiprocessing.cpu_count()))
         print('pysar.__init__.py: parallel_num: '+str(pysar.parallel_num))
-    else:
+    elif print_msg:
         print('parallel processing using %d cores ...'%(num_cores))
-    
->>>>>>> 0735328f
     try:
         return num_cores, enable_parallel, Parallel, delayed
     except:
@@ -909,20 +839,14 @@
     Output:
         pbase - np.array, with shape = [date_num, 1] or [date_num, length]
     '''
-<<<<<<< HEAD
+
     if dimension > 0 and 'Y_FIRST' in atr.keys():
         dimension = 0
-        print 'file is in geo coordinates, return constant P_BASELINE for one interferogram'
+        print('file is in geo coordinates, return constant P_BASELINE for one interferogram')
     if dimension > 0 and any(i not in atr.keys() for i in ['P_BASELINE_TOP_TIMESERIES',\
                                                            'P_BASELINE_BOTTOM_TIMESERIES']):
         dimension = 0
-        print 'No P_BASELINE_TOP/BOTTOM_TIMESERIES attributes found, return constant P_BASELINE for one interferogram'
-=======
-    # return constant value for geocoded input file
-    if 'Y_FIRST' in list(atr.keys()) and dimension > 0:
-        dimension = 0
-        print('input file is geocoded, return constant P_BASELINE in azimuth direction within one interferogram')
->>>>>>> 0735328f
+        print('No P_BASELINE_TOP/BOTTOM_TIMESERIES attributes found, return constant P_BASELINE for one interferogram')
 
     pbase_center = np.array([float(i) for i in atr['P_BASELINE_TIMESERIES'].split()]).reshape(-1,1)
     if dimension == 0:
@@ -938,20 +862,6 @@
     else:
         raise ValueError('Input pbase dimension: %s, only support 0 and 1.' % (str(dimension)))
 
-<<<<<<< HEAD
-=======
-    if dimension > 0:
-        try:
-            pbase_top = np.array([float(i) for i in atr['P_BASELINE_TOP_TIMESERIES'].split()]).reshape(date_num, 1)
-            pbase_bottom = np.array([float(i) for i in atr['P_BASELINE_BOTTOM_TIMESERIES'].split()]).reshape(date_num, 1)
-            pbase = np.zeros((date_num, length))
-            for i in range(date_num):
-                pbase[i,:] = np.linspace(pbase_top[i], pbase_bottom[i], num=length, endpoint='FALSE')
-        except:
-            dimension = 0
-            print('Can not find P_BASELINE_TOP/BOTTOM_TIMESERIES in input attribute')
-            print('return constant P_BASELINE in azimuth direction for each acquisition instead')
->>>>>>> 0735328f
     return pbase
 
 
@@ -984,17 +894,10 @@
     print('center range : %.2f m' % (center_range))
     if dimension == 0:
         return np.array(center_range)
-<<<<<<< HEAD
-
-    print 'near   range : %.2f m' % (near_range)
-    print 'far    range : %.2f m' % (far_range)
-    range_x = np.linspace(near_range, far_range, num=width)
-=======
-    
+        
     print('near   range : %.2f m' % (near_range))
     print('far    range : %.2f m' % (far_range))
-    range_x = np.linspace(near_range, far_range, num=width, endpoint='FALSE')
->>>>>>> 0735328f
+    range_x = np.linspace(near_range, far_range, num=width)
     if dimension == 1:
         return range_x
     else:
@@ -1072,46 +975,7 @@
     return None
 
 
-<<<<<<< HEAD
 def check_drop_ifgram(h5, print_msg=True):
-=======
-def get_file_stack(File, maskFile=None):
-    '''Get stack file of input File and return the stack 2D matrix
-    Input:   File/maskFile - string
-    Output:  stack - 2D np.array matrix
-    '''
-    stack = None
-    atr = readfile.read_attribute(File)
-    stackFile = os.path.splitext(File)[0]+'_stack.h5'
-    
-    # Read stack from existed file
-    if os.path.isfile(stackFile):
-        atrStack = readfile.read_attribute(stackFile)
-        if atrStack['WIDTH'] == atr['WIDTH'] and atrStack['FILE_LENGTH'] == atr['FILE_LENGTH']:
-            print('reading stack from existed file: '+stackFile)
-            stack = readfile.read(stackFile)[0]
-    # Calculate stack
-    else:
-        print('calculating stack of input file ...')
-        stack = stacking(File)
-        # Write stack file is input file is multi-dataset (large file size usually)
-        if atr['FILE_TYPE'] in multi_group_hdf5_file+multi_dataset_hdf5_file:
-            atrStack = atr.copy()
-            atrStack['FILE_TYPE'] = 'mask'
-            print('writing stack file >>> '+stackFile)
-            writefile.write(stack, atrStack, stackFile)
-
-    # set masked out area into NaN
-    if maskFile:
-        print('read mask from file: '+maskFile)
-        mask = readfile.read(maskFile)[0]
-        stack[mask==0] = np.nan
-
-    return stack
-
-
-def check_drop_ifgram(h5, atr, ifgram_list, print_msg=True):
->>>>>>> 0735328f
     '''Update ifgram_list based on 'drop_ifgram' attribute
     Input:
         h5          - HDF5 file object
@@ -1122,7 +986,6 @@
         ifgram_list = ut.check_drop_ifgram(h5)
     '''
     # Return all interferogram list if 'drop_ifgram' do not exist
-<<<<<<< HEAD
     k = h5.keys()[0]
     dsList = sorted(h5[k].keys())
     atr = h5[k][dsList[0]].attrs
@@ -1135,22 +998,8 @@
             dsListOut.remove(ds)
 
     if len(dsList) > len(dsListOut) and print_msg:
-        print "remove interferograms with 'drop_ifgram'='yes'"
+        print("remove interferograms with 'drop_ifgram'='yes'")
     return dsListOut
-=======
-    if 'drop_ifgram' not in list(atr.keys()):
-        return ifgram_list
-
-    ifgram_list_out = list(ifgram_list)
-    k = atr['FILE_TYPE']
-    for ifgram in ifgram_list:
-        if h5[k][ifgram].attrs['drop_ifgram'] == 'yes':
-            ifgram_list_out.remove(ifgram)
-    
-    if len(ifgram_list) > len(ifgram_list_out) and print_msg:
-        print("remove interferograms with 'drop_ifgram'='yes'")
-    return ifgram_list_out
->>>>>>> 0735328f
 
 
 def nonzero_mask(File, outFile='mask.h5'):
@@ -1234,21 +1083,16 @@
     if maskFile is None:
         maskFile = None
         mask = None
-        print 'no mask input, use all pixels available'
+        print('no mask input, use all pixels available')
     elif type(maskFile) is str:
-<<<<<<< HEAD
-        print 'mask from file: '+maskFile
+        print('mask from file: '+maskFile)
         mask = readfile.read(maskFile, epoch='mask')[0]
-=======
-        print('read mask from file: '+maskFile)
-        mask = readfile.read(maskFile)[0]
->>>>>>> 0735328f
         mask = mask[box[1]:box[3],box[0]:box[2]]
     elif type(maskFile) is np.ndarray:
         mask = maskFile
         mask = mask[box[1]:box[3],box[0]:box[2]]
         maskFile = 'np.ndarray matrix'
-        print 'mask from input matrix'
+        print('mask from input matrix')
     else:
         print('Unsupported mask input format: '+str(type(maskFile)))
         return None, None
@@ -1607,7 +1451,6 @@
     #####For lookup table in geo-coord, read value directly
     if 'Y_FIRST' in atr_lut.keys():
         # Get lat/lon resolution/step in meter
-<<<<<<< HEAD
         earth_radius = 6371.0e3
         lut_x = readfile.read(lookupFile, epoch='rangeCoord')[0]
         lut_y = readfile.read(lookupFile, epoch='azimuthCoord')[0]
@@ -1616,17 +1459,6 @@
         lat_center = lat0 + float(atr_lut['Y_STEP'])*float(atr_lut['FILE_LENGTH'])/2
         lat_step_deg = float(atr_lut['Y_STEP'])
         lon_step_deg = float(atr_lut['X_STEP'])
-=======
-        earth_radius = 6371.0e3;    # in meter
-        print('reading file: '+transFile)
-        trans_rg, trans_atr = readfile.read(transFile, (), 'range')
-        trans_az = readfile.read(transFile, (), 'azimuth')[0]
-        lat_first = float(trans_atr['Y_FIRST'])
-        lon_first = float(trans_atr['X_FIRST'])
-        lat_center = lat_first + float(trans_atr['Y_STEP'])*float(trans_atr['FILE_LENGTH'])/2
-        lat_step_deg = float(trans_atr['Y_STEP'])
-        lon_step_deg = float(trans_atr['X_STEP'])
->>>>>>> 0735328f
         lat_step = lat_step_deg*np.pi/180.0*earth_radius
         lon_step = lon_step_deg*np.pi/180.0*earth_radius*np.cos(lat_center*np.pi/180)
 
@@ -1673,7 +1505,6 @@
             az, rg = get_lookup_row_col(lat, lon, lut_y, lut_x,\
                                         y_factor*az_step_deg, x_factor*rg_step_deg, geoCoord=True)
         else:
-<<<<<<< HEAD
             for i in range(rg.size):
                 az[i], rg[i] = get_lookup_row_col(lat[i], lon[i], lut_y, lut_x,\
                                                   y_factor*az_step_deg, x_factor*rg_step_deg, geoCoord=True)
@@ -1681,62 +1512,7 @@
         rg = np.rint(rg).astype(int)
     rg_resid = x_factor
     az_resid = y_factor
-=======
-            x_factor = 10
-            y_factor = 10
-            az0 = 0
-            rg0 = 0
-
-        width  = int(trans_atr['WIDTH'])
-        row = np.rint((lat - lat_first)/lat_step_deg).astype(int)
-        col = np.rint((lon - lon_first)/lon_step_deg).astype(int)
-        rg = np.rint(trans_rg[row, col]).astype(int) - rg0
-        az = np.rint(trans_az[row, col]).astype(int) - az0
-        rg_resid = x_factor
-        az_resid = y_factor
-
-    ########## Simple conversion using 2D linear transformation, with 4 corners' lalo info
-    elif atr_rdr:
-        print('finding approximate radar coordinate with 2D linear transformation estimation.')
-        print('    using four corner lat/lon info from '+rdrFile+' file.')
-        # This method only works for whole frame/track, thus input file cannot be subsetted before.
-        if 'subset_x0' in list(atr_rdr.keys()):
-            print('WARNING: Cannot use subset file as input! No coordinate converted.')
-            return None
-
-        LAT_REF1=float(atr_rdr['LAT_REF1'])
-        LAT_REF2=float(atr_rdr['LAT_REF2'])
-        LAT_REF3=float(atr_rdr['LAT_REF3'])
-        LAT_REF4=float(atr_rdr['LAT_REF4'])
-        LON_REF1=float(atr_rdr['LON_REF1'])
-        LON_REF2=float(atr_rdr['LON_REF2'])
-        LON_REF3=float(atr_rdr['LON_REF3'])
-        LON_REF4=float(atr_rdr['LON_REF4'])
-        W =      float(atr_rdr['WIDTH'])
-        L =      float(atr_rdr['FILE_LENGTH'])
-
-        LAT_REF = np.array([LAT_REF1,LAT_REF2,LAT_REF3,LAT_REF4]).reshape(4,1)
-        LON_REF = np.array([LON_REF1,LON_REF2,LON_REF3,LON_REF4]).reshape(4,1)
-        X = np.array([1,W,1,W]).reshape(4,1)
-        Y = np.array([1,1,L,L]).reshape(4,1)
     
-        ### estimate 2D tranformation from Lease Square
-        A = np.hstack([LAT_REF,LON_REF,np.ones((4,1))])
-        B = np.hstack([X,Y])
-        affine_par = np.linalg.lstsq(A,B)[0]
-        res = B - np.dot(A,affine_par)
-        res_mean = np.mean(np.abs(res),0)
-        rg_resid = (res_mean[0]+0.5).astype(int)
-        az_resid = (res_mean[1]+0.5).astype(int)
-        print('Residul - rg: '+str(rg_resid)+', az: '+str(az_resid))
-    
-        ### calculate radar coordinate of inputs
-        N = len(lat)
-        A = np.hstack([lat.reshape(N,1), lon.reshape(N,1), np.ones((N,1))])
-        rg = np.rint(np.dot(A, affine_par[:,0])).astype(int)
-        az = np.rint(np.dot(A, affine_par[:,1])).astype(int)
-  
->>>>>>> 0735328f
     return az, rg, az_resid, rg_resid
 
 
@@ -1750,41 +1526,24 @@
         lon/lat    - np.array, float, longitude/latitude of input point (rg,az); nan if not found.
         latlon_res - float, residul/uncertainty of coordinate conversion
     '''
-<<<<<<< HEAD
+
     lookupFile = get_lookup_file(lookupFile)
     if not lookupFile:
         print('WARNING: No lookup table found! Can not convert coordinates without it.')
         return None
     atr_lut = readfile.read_attribute(lookupFile)
     if print_msg:
-        print 'reading file: '+lookupFile
+        print('reading file: '+lookupFile)
 
     #####For lookup table in geo-coord, search the buffer and use center pixel
     if 'Y_FIRST' in atr_lut.keys():
         if 'subset_x0' in atr_rdr.keys():
-=======
-    try:    transFile = glob.glob(transFile)[0]
-    except: transFile = None
-
-    ##### Use geomap*.trans file for precious (pixel-level) coord conversion
-    def get_trans_row_col4radar(az, rg, trans_az, trans_rg, x_factor=10, y_factor=10):
-        mask_rg = np.multiply(trans_rg>=max(rg-x_factor,0.5), trans_rg<=rg+x_factor)
-        mask_az = np.multiply(trans_az>=max(az-y_factor,0.5), trans_az<=az+y_factor)
-        idx = np.where(np.multiply(mask_rg, mask_az))
-        trans_row, trans_col = np.nanmean(idx,1)
-        return trans_row, trans_col
-
-    ## by searching pixels in trans file with value falling buffer lat/lon value
-    if transFile:
-        # if
-        if 'subset_x0' in list(atr_rdr.keys()):
->>>>>>> 0735328f
             rg += int(atr_rdr['subset_x0'])
             az += int(atr_rdr['subset_y0'])        
 
         # Get lat/lon resolution/step in meter
         earth_radius = 6371.0e3;    # in meter
-<<<<<<< HEAD
+
         lut_x = readfile.read(lookupFile, epoch='rangeCoord')[0]
         lut_y = readfile.read(lookupFile, epoch='azimuthCoord')[0]
         lat0 = float(atr_lut['Y_FIRST'])
@@ -1792,17 +1551,7 @@
         lat_center = lat0 + float(atr_lut['Y_STEP'])*float(atr_lut['FILE_LENGTH'])/2
         lat_step_deg = float(atr_lut['Y_STEP'])
         lon_step_deg = float(atr_lut['X_STEP'])
-=======
-        if print_msg:
-            print('reading file: '+transFile)
-        trans_rg, trans_atr = readfile.read(transFile, (), 'range')
-        trans_az = readfile.read(transFile, (), 'azimuth')[0]
-        lat_first = float(trans_atr['Y_FIRST'])
-        lon_first = float(trans_atr['X_FIRST'])
-        lat_center = lat_first + float(trans_atr['Y_STEP'])*float(trans_atr['FILE_LENGTH'])/2
-        lat_step_deg = float(trans_atr['Y_STEP'])
-        lon_step_deg = float(trans_atr['X_STEP'])
->>>>>>> 0735328f
+        
         lat_step = lat_step_deg*np.pi/180.0*earth_radius
         lon_step = lon_step_deg*np.pi/180.0*earth_radius*np.cos(lat_center*np.pi/180)
 
@@ -1827,7 +1576,6 @@
         lat_resid = abs(y_factor*lat_step_deg)
         lon_resid = abs(x_factor*lon_step_deg)
 
-<<<<<<< HEAD
     #####For lookup table in radar-coord, read the value directly.
     else:
         lut_x = readfile.read(lookupFile, epoch='lon')[0]
@@ -1847,57 +1595,6 @@
         rg_step_deg = 180. / np.pi * rg_step / (earth_radius*np.cos((lat0+lat1)/2*np.pi/180.))
         lat_resid = abs(y_factor * az_step_deg)
         lon_resid = abs(x_factor * rg_step_deg)
-=======
-        lat = trans_row*lat_step_deg + lat_first
-        lon = trans_col*lon_step_deg + lon_first
-        lat_resid = y_factor*lat_step_deg
-        lon_resid = x_factor*lon_step_deg
-
-    ##### Use corner lat/lon for rough (ten-pixels or more level) coord conversion
-    ## by estimating a simple 2D linear transformation
-    elif atr_rdr:
-        # This method only works for whole frame/track, thus input file cannot be subsetted before.
-        if 'subset_x0' in list(atr_rdr.keys()):
-            print('WARNING: Cannot use subset file as input! No coordinate converted.')
-            return None
-        
-        LAT_REF1=float(atr_rdr['LAT_REF1'])
-        LAT_REF2=float(atr_rdr['LAT_REF2'])
-        LAT_REF3=float(atr_rdr['LAT_REF3'])
-        LAT_REF4=float(atr_rdr['LAT_REF4'])
-        LON_REF1=float(atr_rdr['LON_REF1'])
-        LON_REF2=float(atr_rdr['LON_REF2'])
-        LON_REF3=float(atr_rdr['LON_REF3'])
-        LON_REF4=float(atr_rdr['LON_REF4'])
-        W =      float(atr_rdr['WIDTH'])
-        L =      float(atr_rdr['FILE_LENGTH'])
-        
-        LAT_REF = np.array([LAT_REF1,LAT_REF2,LAT_REF3,LAT_REF4]).reshape(4,1)
-        LON_REF = np.array([LON_REF1,LON_REF2,LON_REF3,LON_REF4]).reshape(4,1)
-        X = np.array([1,W,1,W]).reshape(4,1)
-        Y = np.array([1,1,L,L]).reshape(4,1)
-        
-        ### estimate 2D tranformation from Lease Square
-        A = np.hstack([X,Y,np.ones((4,1))])
-        B = np.hstack([LAT_REF,LON_REF])
-        affine_par = np.linalg.lstsq(A,B)[0]
-        res = B - np.dot(A,affine_par)
-        res_mean = np.mean(np.abs(res),0)
-        lat_resid = res_mean[0]
-        lon_resid = res_mean[1]
-        if print_msg:
-            print('Residul - lat: '+str(lat_resid)+', lon: '+str(lon_resid))
-        
-        ### calculate geo coordinate of inputs
-        N = len(rg)
-        A = np.hstack([rg.reshape(N,1), az.reshape(N,1), np.ones((N,1))])
-        lat = np.dot(A, affine_par[:,0])
-        lon = np.dot(A, affine_par[:,1])
-        
-    else:
-        print('No geomap*.trans or radar coord file found!')
-        return None
->>>>>>> 0735328f
 
     return lat, lon, lat_resid, lon_resid
 
@@ -2015,136 +1712,6 @@
     return A,B
 
 
-<<<<<<< HEAD
-=======
-######################################
-def timeseries_inversion(ifgramFile, timeseriesFile):
-    '''Implementation of the SBAS algorithm.
-    modified from sbas.py written by scott baker, 2012 
-    
-    Usage:
-    timeseries_inversion(h5flat,h5timeseries)
-      h5flat: hdf5 file with the interferograms 
-      h5timeseries: hdf5 file with the output from the inversion
-    '''
-    total = time.time()
-
-    # Basic Info
-    atr = readfile.read_attribute(ifgramFile)
-    length = int(atr['FILE_LENGTH'])
-    width  = int(atr['WIDTH'])
-    pixel_num = length * width
-
-    h5ifgram = h5py.File(ifgramFile,'r')
-    ifgram_list = sorted(h5ifgram['interferograms'].keys())
-    ifgram_list = check_drop_ifgram(h5ifgram, atr, ifgram_list)
-    ifgram_num = len(ifgram_list)
-
-    # Convert ifgram_list to date12/8_list
-    date12_list = ptime.list_ifgram2date12(ifgram_list)
-    m_dates = [i.split('-')[0] for i in date12_list]
-    s_dates = [i.split('-')[1] for i in date12_list]
-    date8_list = ptime.yyyymmdd(sorted(list(set(m_dates + s_dates))))
-    date_num = len(date8_list)
-    tbase_list = ptime.date_list2tbase(date8_list)[0]
-    dt = np.diff(tbase_list).reshape((date_num-1,1))
-
-    print('number of interferograms : '+str(ifgram_num))
-    print('number of pixels in space: '+str(pixel_num))
-    print('number of acquisitions   : '+str(date_num))
-
-    # Design matrix
-    A,B = design_matrix(ifgramFile, date12_list)
-    B_inv = np.array(np.linalg.pinv(B), np.float32)
-
-    # Reference pixel in space
-    try:
-        ref_x = int(atr['ref_x'])
-        ref_y = int(atr['ref_y'])
-        print('reference pixel in y/x: [%d, %d]'%(ref_y, ref_x))
-    except:
-        print('ERROR: No ref_x/y found! Can not inverse interferograms without reference in space.')
-        print('run seed_data.py '+ifgramFile+' --mark-attribute for a quick referencing.')
-        sys.exit(1)
-
-    ##### Inversion Function
-    def ts_inverse(dataLine, B_inv, dt, date_num):
-        numPoint = dataLine.shape[1]
-        tmp_rate = np.dot(B_inv, dataLine)
-        defo1 = tmp_rate * np.tile(dt,(1,numPoint))
-        defo0 = np.array([0.]*numPoint,np.float32)
-        defo  = np.vstack((defo0, np.cumsum(defo1,axis=0)))
-        return defo
-
-    ##### Read Interferograms
-    print('Reading interferograms ...')
-    data = np.zeros((ifgram_num,pixel_num), np.float32)
-    prog_bar = ptime.progress_bar(maxValue=ifgram_num, prefix='loading: ')
-    for j in range(ifgram_num):
-        ifgram = ifgram_list[j]
-        group = h5ifgram['interferograms'][ifgram]
-        d = group.get(ifgram)[:]
-        d -= d[ref_y, ref_x]
-        data[j] = d.flatten(1)
-        prog_bar.update(j+1, suffix=date12_list[j])
-    h5ifgram.close()
-    prog_bar.close()
-
-    ##### Inversion
-    print('Inversing time series ...')
-    dataPoint = np.zeros((ifgram_num,1),np.float32)
-    dataLine  = np.zeros((ifgram_num,width),np.float32)
-    tempDeformation = np.zeros((date_num,pixel_num),np.float32)
-
-    prog_bar = ptime.progress_bar(maxValue=length, prefix='calculating: ')
-    for i in range(length):
-        dataLine = data[:,i*width:(i+1)*width]
-        defoLine = ts_inverse(dataLine, B_inv, dt, date_num)
-        tempDeformation[:,i*width:(i+1)*width] = defoLine
-        prog_bar.update(i+1, every=length/100)
-    prog_bar.close()
-    del data
-
-    ##### Time Series Data Preparation
-    print('converting phase to range')
-    timeseries = np.zeros((date_num,length,width),np.float32)
-    phase2range = -1*float(atr['WAVELENGTH'])/(4.*np.pi)
-    for i in range(date_num):
-        timeseries[i] = tempDeformation[i].reshape(width,length).T
-        timeseries[i] *= phase2range
-    del tempDeformation
-  
-    ##### Output Time Series File
-    print('writing >>> '+timeseriesFile)
-    print('number of dates: '+str(date_num))
-    h5timeseries = h5py.File(timeseriesFile,'w')
-    group = h5timeseries.create_group('timeseries')
-    prog_bar = ptime.progress_bar(maxValue=date_num, prefix='writing: ')
-    for i in range(date_num):
-        date = date8_list[i]
-        dset = group.create_dataset(date, data=timeseries[i], compression='gzip')
-        prog_bar.update(i+1, suffix=date)
-    prog_bar.close()
-
-    ## Attributes
-    print('calculating perpendicular baseline timeseries')
-    pbase, pbase_top, pbase_bottom = perp_baseline_ifgram2timeseries(ifgramFile, ifgram_list)
-    # convert np.array into string with each item separated by white space
-    pbase = str(pbase.tolist()).translate(None,'[],')
-    pbase_top = str(pbase_top.tolist()).translate(None,'[],')
-    pbase_bottom = str(pbase_bottom.tolist()).translate(None,'[],')
-    atr['P_BASELINE_TIMESERIES'] = pbase
-    atr['P_BASELINE_TOP_TIMESERIES'] = pbase_top
-    atr['P_BASELINE_BOTTOM_TIMESERIES'] = pbase_bottom
-    atr['ref_date'] = date8_list[0]
-    for key,value in atr.items():
-        group.attrs[key] = value
-    h5timeseries.close()
-    print('Time series inversion took ' + str(time.time()-total) +' secs\nDone.')
-    return timeseriesFile
-
-    
->>>>>>> 0735328f
 ###################################################
 def timeseries_inversion_FGLS(h5flat,h5timeseries):
     '''Implementation of the SBAS algorithm.
@@ -2267,13 +1834,9 @@
     del d
     dataPoint = np.zeros((ifgram_num,1),np.float32)
     modelDimension = np.shape(B)[1]
-<<<<<<< HEAD
+
     ts_data = np.zeros((date_num,pixel_num),np.float32)
-    print data.shape
-=======
-    tempDeformation = np.zeros((date_num,pixel_num),np.float32)
     print(data.shape)
->>>>>>> 0735328f
     DataL1=matrix(data)
     L1ORL2=np.ones((pixel_num,1))
     for ni in range(pixel_num):
@@ -2297,13 +1860,8 @@
                 zero = np.array([0.],np.float32)
                 defo = np.concatenate((zero,np.cumsum([tmpe_ratea*dt])))
     
-<<<<<<< HEAD
             ts_data[:,ni] = defo
-        if not np.remainder(ni,10000): print 'Processing point: %7d of %7d ' % (ni,pixel_num)
-=======
-            tempDeformation[:,ni] = defo
         if not np.remainder(ni,10000): print('Processing point: %7d of %7d ' % (ni,pixel_num))
->>>>>>> 0735328f
     del data
     timeseries = np.zeros((date_num,np.shape(dset)[0],np.shape(dset)[1]),np.float32)
     factor = -1*float(h5flat['interferograms'][ifgram_list[0]].attrs['WAVELENGTH'])/(4.*np.pi)
@@ -2517,16 +2075,10 @@
         prog_bar.close()
         h5file.close()
 
-<<<<<<< HEAD
         # Write stack file is input file is multi-dataset (large file size usually)
         stackFile = os.path.splitext(File)[0]+'Stacking.h5'
-        print 'writing stack file >>> '+stackFile
+        print('writing stack file >>> '+stackFile)
         writefile.write(stack, atr, stackFile)
-=======
-    else:
-        try: stack, atrStack = readfile.read(File)
-        except: print('Cannot read file: '+File); sys.exit(1)
->>>>>>> 0735328f
 
     else:
         try:
